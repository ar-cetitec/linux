--- conflicted
+++ resolved
@@ -298,17 +298,11 @@
 {
 	struct signal_struct *sig;
 
-<<<<<<< HEAD
-	sig = tsk->signal;
-	if (unlikely(!sig))
-		return;
-=======
 	/* tsk == current, ensure it is safe to use ->signal */
 	if (unlikely(tsk->exit_state))
 		return;
 
 	sig = tsk->signal;
->>>>>>> c07f62e5
 	if (sig->cputime.totals) {
 		struct task_cputime *times;
 
@@ -333,17 +327,11 @@
 {
 	struct signal_struct *sig;
 
-<<<<<<< HEAD
-	sig = tsk->signal;
-	if (unlikely(!sig))
-		return;
-=======
 	/* tsk == current, ensure it is safe to use ->signal */
 	if (unlikely(tsk->exit_state))
 		return;
 
 	sig = tsk->signal;
->>>>>>> c07f62e5
 	if (sig->cputime.totals) {
 		struct task_cputime *times;
 
@@ -369,16 +357,11 @@
 	struct signal_struct *sig;
 
 	sig = tsk->signal;
-<<<<<<< HEAD
-	if (unlikely(!sig))
-		return;
-=======
 	/* see __exit_signal()->task_rq_unlock_wait() */
 	barrier();
 	if (unlikely(!sig))
 		return;
 
->>>>>>> c07f62e5
 	if (sig->cputime.totals) {
 		struct task_cputime *times;
 
