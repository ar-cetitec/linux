--- conflicted
+++ resolved
@@ -910,12 +910,10 @@
 int mlx4_counter_alloc(struct mlx4_dev *dev, u32 *idx);
 void mlx4_counter_free(struct mlx4_dev *dev, u32 idx);
 
-<<<<<<< HEAD
 int mlx4_flow_attach(struct mlx4_dev *dev,
 		     struct mlx4_net_trans_rule *rule, u64 *reg_id);
 int mlx4_flow_detach(struct mlx4_dev *dev, u64 reg_id);
-=======
+
 int mlx4_get_parav_qkey(struct mlx4_dev *dev, u32 qpn, u32 *qkey);
->>>>>>> 089117e1
 
 #endif /* MLX4_DEVICE_H */