--- conflicted
+++ resolved
@@ -63,14 +63,8 @@
 	cls_mall.exts = &head->exts;
 	cls_mall.cookie = cookie;
 
-<<<<<<< HEAD
-	err = dev->netdev_ops->ndo_setup_tc(dev, tp->q->handle,
-					    tp->chain->index,
-					    tp->protocol, &offload);
-=======
 	err = dev->netdev_ops->ndo_setup_tc(dev, TC_SETUP_CLSMATCHALL,
 					    &cls_mall);
->>>>>>> bb176f67
 	if (!err)
 		head->flags |= TCA_CLS_FLAGS_IN_HW;
 
@@ -88,12 +82,7 @@
 	cls_mall.command = TC_CLSMATCHALL_DESTROY;
 	cls_mall.cookie = cookie;
 
-<<<<<<< HEAD
-	dev->netdev_ops->ndo_setup_tc(dev, tp->q->handle, tp->chain->index,
-				      tp->protocol, &offload);
-=======
 	dev->netdev_ops->ndo_setup_tc(dev, TC_SETUP_CLSMATCHALL, &cls_mall);
->>>>>>> bb176f67
 }
 
 static void mall_destroy(struct tcf_proto *tp)
