/*
 * Copyright 2012 Red Hat Inc.
 *
 * Permission is hereby granted, free of charge, to any person obtaining a
 * copy of this software and associated documentation files (the "Software"),
 * to deal in the Software without restriction, including without limitation
 * the rights to use, copy, modify, merge, publish, distribute, sublicense,
 * and/or sell copies of the Software, and to permit persons to whom the
 * Software is furnished to do so, subject to the following conditions:
 *
 * The above copyright notice and this permission notice shall be included in
 * all copies or substantial portions of the Software.
 *
 * THE SOFTWARE IS PROVIDED "AS IS", WITHOUT WARRANTY OF ANY KIND, EXPRESS OR
 * IMPLIED, INCLUDING BUT NOT LIMITED TO THE WARRANTIES OF MERCHANTABILITY,
 * FITNESS FOR A PARTICULAR PURPOSE AND NONINFRINGEMENT.  IN NO EVENT SHALL
 * THE COPYRIGHT HOLDER(S) OR AUTHOR(S) BE LIABLE FOR ANY CLAIM, DAMAGES OR
 * OTHER LIABILITY, WHETHER IN AN ACTION OF CONTRACT, TORT OR OTHERWISE,
 * ARISING FROM, OUT OF OR IN CONNECTION WITH THE SOFTWARE OR THE USE OR
 * OTHER DEALINGS IN THE SOFTWARE.
 *
 * Authors: Ben Skeggs
 */
#include "priv.h"
#include "acpi.h"

#include <core/notify.h>
#include <core/option.h>

#include <subdev/bios.h>
#include <subdev/therm.h>

static DEFINE_MUTEX(nv_devices_mutex);
static LIST_HEAD(nv_devices);

static struct nvkm_device *
nvkm_device_find_locked(u64 handle)
{
	struct nvkm_device *device;
	list_for_each_entry(device, &nv_devices, head) {
		if (device->handle == handle)
			return device;
	}
	return NULL;
}

struct nvkm_device *
nvkm_device_find(u64 handle)
{
	struct nvkm_device *device;
	mutex_lock(&nv_devices_mutex);
	device = nvkm_device_find_locked(handle);
	mutex_unlock(&nv_devices_mutex);
	return device;
}

int
nvkm_device_list(u64 *name, int size)
{
	struct nvkm_device *device;
	int nr = 0;
	mutex_lock(&nv_devices_mutex);
	list_for_each_entry(device, &nv_devices, head) {
		if (nr++ < size)
			name[nr - 1] = device->handle;
	}
	mutex_unlock(&nv_devices_mutex);
	return nr;
}

static const struct nvkm_device_chip
null_chipset = {
	.name = "NULL",
	.bios = nvkm_bios_new,
};

static const struct nvkm_device_chip
nv4_chipset = {
	.name = "NV04",
	.bios = nvkm_bios_new,
	.bus = nv04_bus_new,
	.clk = nv04_clk_new,
	.devinit = nv04_devinit_new,
	.fb = nv04_fb_new,
	.i2c = nv04_i2c_new,
	.imem = nv04_instmem_new,
	.mc = nv04_mc_new,
	.mmu = nv04_mmu_new,
	.pci = nv04_pci_new,
	.timer = nv04_timer_new,
	.disp = nv04_disp_new,
	.dma = nv04_dma_new,
	.fifo = nv04_fifo_new,
	.gr = nv04_gr_new,
	.sw = nv04_sw_new,
};

static const struct nvkm_device_chip
nv5_chipset = {
	.name = "NV05",
	.bios = nvkm_bios_new,
	.bus = nv04_bus_new,
	.clk = nv04_clk_new,
	.devinit = nv05_devinit_new,
	.fb = nv04_fb_new,
	.i2c = nv04_i2c_new,
	.imem = nv04_instmem_new,
	.mc = nv04_mc_new,
	.mmu = nv04_mmu_new,
	.pci = nv04_pci_new,
	.timer = nv04_timer_new,
	.disp = nv04_disp_new,
	.dma = nv04_dma_new,
	.fifo = nv04_fifo_new,
	.gr = nv04_gr_new,
	.sw = nv04_sw_new,
};

static const struct nvkm_device_chip
nv10_chipset = {
	.name = "NV10",
	.bios = nvkm_bios_new,
	.bus = nv04_bus_new,
	.clk = nv04_clk_new,
	.devinit = nv10_devinit_new,
	.fb = nv10_fb_new,
	.gpio = nv10_gpio_new,
	.i2c = nv04_i2c_new,
	.imem = nv04_instmem_new,
	.mc = nv04_mc_new,
	.mmu = nv04_mmu_new,
	.pci = nv04_pci_new,
	.timer = nv04_timer_new,
	.disp = nv04_disp_new,
	.dma = nv04_dma_new,
	.gr = nv10_gr_new,
};

static const struct nvkm_device_chip
nv11_chipset = {
	.name = "NV11",
	.bios = nvkm_bios_new,
	.bus = nv04_bus_new,
	.clk = nv04_clk_new,
	.devinit = nv10_devinit_new,
	.fb = nv10_fb_new,
	.gpio = nv10_gpio_new,
	.i2c = nv04_i2c_new,
	.imem = nv04_instmem_new,
	.mc = nv11_mc_new,
	.mmu = nv04_mmu_new,
	.pci = nv04_pci_new,
	.timer = nv04_timer_new,
	.disp = nv04_disp_new,
	.dma = nv04_dma_new,
	.fifo = nv10_fifo_new,
	.gr = nv15_gr_new,
	.sw = nv10_sw_new,
};

static const struct nvkm_device_chip
nv15_chipset = {
	.name = "NV15",
	.bios = nvkm_bios_new,
	.bus = nv04_bus_new,
	.clk = nv04_clk_new,
	.devinit = nv10_devinit_new,
	.fb = nv10_fb_new,
	.gpio = nv10_gpio_new,
	.i2c = nv04_i2c_new,
	.imem = nv04_instmem_new,
	.mc = nv04_mc_new,
	.mmu = nv04_mmu_new,
	.pci = nv04_pci_new,
	.timer = nv04_timer_new,
	.disp = nv04_disp_new,
	.dma = nv04_dma_new,
	.fifo = nv10_fifo_new,
	.gr = nv15_gr_new,
	.sw = nv10_sw_new,
};

static const struct nvkm_device_chip
nv17_chipset = {
	.name = "NV17",
	.bios = nvkm_bios_new,
	.bus = nv04_bus_new,
	.clk = nv04_clk_new,
	.devinit = nv10_devinit_new,
	.fb = nv10_fb_new,
	.gpio = nv10_gpio_new,
	.i2c = nv04_i2c_new,
	.imem = nv04_instmem_new,
	.mc = nv17_mc_new,
	.mmu = nv04_mmu_new,
	.pci = nv04_pci_new,
	.timer = nv04_timer_new,
	.disp = nv04_disp_new,
	.dma = nv04_dma_new,
	.fifo = nv17_fifo_new,
	.gr = nv17_gr_new,
	.sw = nv10_sw_new,
};

static const struct nvkm_device_chip
nv18_chipset = {
	.name = "NV18",
	.bios = nvkm_bios_new,
	.bus = nv04_bus_new,
	.clk = nv04_clk_new,
	.devinit = nv10_devinit_new,
	.fb = nv10_fb_new,
	.gpio = nv10_gpio_new,
	.i2c = nv04_i2c_new,
	.imem = nv04_instmem_new,
	.mc = nv17_mc_new,
	.mmu = nv04_mmu_new,
	.pci = nv04_pci_new,
	.timer = nv04_timer_new,
	.disp = nv04_disp_new,
	.dma = nv04_dma_new,
	.fifo = nv17_fifo_new,
	.gr = nv17_gr_new,
	.sw = nv10_sw_new,
};

static const struct nvkm_device_chip
nv1a_chipset = {
	.name = "nForce",
	.bios = nvkm_bios_new,
	.bus = nv04_bus_new,
	.clk = nv04_clk_new,
	.devinit = nv1a_devinit_new,
	.fb = nv1a_fb_new,
	.gpio = nv10_gpio_new,
	.i2c = nv04_i2c_new,
	.imem = nv04_instmem_new,
	.mc = nv04_mc_new,
	.mmu = nv04_mmu_new,
	.pci = nv04_pci_new,
	.timer = nv04_timer_new,
	.disp = nv04_disp_new,
	.dma = nv04_dma_new,
	.fifo = nv10_fifo_new,
	.gr = nv15_gr_new,
	.sw = nv10_sw_new,
};

static const struct nvkm_device_chip
nv1f_chipset = {
	.name = "nForce2",
	.bios = nvkm_bios_new,
	.bus = nv04_bus_new,
	.clk = nv04_clk_new,
	.devinit = nv1a_devinit_new,
	.fb = nv1a_fb_new,
	.gpio = nv10_gpio_new,
	.i2c = nv04_i2c_new,
	.imem = nv04_instmem_new,
	.mc = nv17_mc_new,
	.mmu = nv04_mmu_new,
	.pci = nv04_pci_new,
	.timer = nv04_timer_new,
	.disp = nv04_disp_new,
	.dma = nv04_dma_new,
	.fifo = nv17_fifo_new,
	.gr = nv17_gr_new,
	.sw = nv10_sw_new,
};

static const struct nvkm_device_chip
nv20_chipset = {
	.name = "NV20",
	.bios = nvkm_bios_new,
	.bus = nv04_bus_new,
	.clk = nv04_clk_new,
	.devinit = nv20_devinit_new,
	.fb = nv20_fb_new,
	.gpio = nv10_gpio_new,
	.i2c = nv04_i2c_new,
	.imem = nv04_instmem_new,
	.mc = nv17_mc_new,
	.mmu = nv04_mmu_new,
	.pci = nv04_pci_new,
	.timer = nv04_timer_new,
	.disp = nv04_disp_new,
	.dma = nv04_dma_new,
	.fifo = nv17_fifo_new,
	.gr = nv20_gr_new,
	.sw = nv10_sw_new,
};

static const struct nvkm_device_chip
nv25_chipset = {
	.name = "NV25",
	.bios = nvkm_bios_new,
	.bus = nv04_bus_new,
	.clk = nv04_clk_new,
	.devinit = nv20_devinit_new,
	.fb = nv25_fb_new,
	.gpio = nv10_gpio_new,
	.i2c = nv04_i2c_new,
	.imem = nv04_instmem_new,
	.mc = nv17_mc_new,
	.mmu = nv04_mmu_new,
	.pci = nv04_pci_new,
	.timer = nv04_timer_new,
	.disp = nv04_disp_new,
	.dma = nv04_dma_new,
	.fifo = nv17_fifo_new,
	.gr = nv25_gr_new,
	.sw = nv10_sw_new,
};

static const struct nvkm_device_chip
nv28_chipset = {
	.name = "NV28",
	.bios = nvkm_bios_new,
	.bus = nv04_bus_new,
	.clk = nv04_clk_new,
	.devinit = nv20_devinit_new,
	.fb = nv25_fb_new,
	.gpio = nv10_gpio_new,
	.i2c = nv04_i2c_new,
	.imem = nv04_instmem_new,
	.mc = nv17_mc_new,
	.mmu = nv04_mmu_new,
	.pci = nv04_pci_new,
	.timer = nv04_timer_new,
	.disp = nv04_disp_new,
	.dma = nv04_dma_new,
	.fifo = nv17_fifo_new,
	.gr = nv25_gr_new,
	.sw = nv10_sw_new,
};

static const struct nvkm_device_chip
nv2a_chipset = {
	.name = "NV2A",
	.bios = nvkm_bios_new,
	.bus = nv04_bus_new,
	.clk = nv04_clk_new,
	.devinit = nv20_devinit_new,
	.fb = nv25_fb_new,
	.gpio = nv10_gpio_new,
	.i2c = nv04_i2c_new,
	.imem = nv04_instmem_new,
	.mc = nv17_mc_new,
	.mmu = nv04_mmu_new,
	.pci = nv04_pci_new,
	.timer = nv04_timer_new,
	.disp = nv04_disp_new,
	.dma = nv04_dma_new,
	.fifo = nv17_fifo_new,
	.gr = nv2a_gr_new,
	.sw = nv10_sw_new,
};

static const struct nvkm_device_chip
nv30_chipset = {
	.name = "NV30",
	.bios = nvkm_bios_new,
	.bus = nv04_bus_new,
	.clk = nv04_clk_new,
	.devinit = nv20_devinit_new,
	.fb = nv30_fb_new,
	.gpio = nv10_gpio_new,
	.i2c = nv04_i2c_new,
	.imem = nv04_instmem_new,
	.mc = nv17_mc_new,
	.mmu = nv04_mmu_new,
	.pci = nv04_pci_new,
	.timer = nv04_timer_new,
	.disp = nv04_disp_new,
	.dma = nv04_dma_new,
	.fifo = nv17_fifo_new,
	.gr = nv30_gr_new,
	.sw = nv10_sw_new,
};

static const struct nvkm_device_chip
nv31_chipset = {
	.name = "NV31",
	.bios = nvkm_bios_new,
	.bus = nv31_bus_new,
	.clk = nv04_clk_new,
	.devinit = nv20_devinit_new,
	.fb = nv30_fb_new,
	.gpio = nv10_gpio_new,
	.i2c = nv04_i2c_new,
	.imem = nv04_instmem_new,
	.mc = nv17_mc_new,
	.mmu = nv04_mmu_new,
	.pci = nv04_pci_new,
	.timer = nv04_timer_new,
	.disp = nv04_disp_new,
	.dma = nv04_dma_new,
	.fifo = nv17_fifo_new,
	.gr = nv30_gr_new,
	.mpeg = nv31_mpeg_new,
	.sw = nv10_sw_new,
};

static const struct nvkm_device_chip
nv34_chipset = {
	.name = "NV34",
	.bios = nvkm_bios_new,
	.bus = nv31_bus_new,
	.clk = nv04_clk_new,
	.devinit = nv10_devinit_new,
	.fb = nv10_fb_new,
	.gpio = nv10_gpio_new,
	.i2c = nv04_i2c_new,
	.imem = nv04_instmem_new,
	.mc = nv17_mc_new,
	.mmu = nv04_mmu_new,
	.pci = nv04_pci_new,
	.timer = nv04_timer_new,
	.disp = nv04_disp_new,
	.dma = nv04_dma_new,
	.fifo = nv17_fifo_new,
	.gr = nv34_gr_new,
	.mpeg = nv31_mpeg_new,
	.sw = nv10_sw_new,
};

static const struct nvkm_device_chip
nv35_chipset = {
	.name = "NV35",
	.bios = nvkm_bios_new,
	.bus = nv04_bus_new,
	.clk = nv04_clk_new,
	.devinit = nv20_devinit_new,
	.fb = nv35_fb_new,
	.gpio = nv10_gpio_new,
	.i2c = nv04_i2c_new,
	.imem = nv04_instmem_new,
	.mc = nv17_mc_new,
	.mmu = nv04_mmu_new,
	.pci = nv04_pci_new,
	.timer = nv04_timer_new,
	.disp = nv04_disp_new,
	.dma = nv04_dma_new,
	.fifo = nv17_fifo_new,
	.gr = nv35_gr_new,
	.sw = nv10_sw_new,
};

static const struct nvkm_device_chip
nv36_chipset = {
	.name = "NV36",
	.bios = nvkm_bios_new,
	.bus = nv31_bus_new,
	.clk = nv04_clk_new,
	.devinit = nv20_devinit_new,
	.fb = nv36_fb_new,
	.gpio = nv10_gpio_new,
	.i2c = nv04_i2c_new,
	.imem = nv04_instmem_new,
	.mc = nv17_mc_new,
	.mmu = nv04_mmu_new,
	.pci = nv04_pci_new,
	.timer = nv04_timer_new,
	.disp = nv04_disp_new,
	.dma = nv04_dma_new,
	.fifo = nv17_fifo_new,
	.gr = nv35_gr_new,
	.mpeg = nv31_mpeg_new,
	.sw = nv10_sw_new,
};

static const struct nvkm_device_chip
nv40_chipset = {
	.name = "NV40",
	.bios = nvkm_bios_new,
	.bus = nv31_bus_new,
	.clk = nv40_clk_new,
	.devinit = nv1a_devinit_new,
	.fb = nv40_fb_new,
	.gpio = nv10_gpio_new,
	.i2c = nv04_i2c_new,
	.imem = nv40_instmem_new,
	.mc = nv17_mc_new,
	.mmu = nv04_mmu_new,
	.pci = nv40_pci_new,
	.therm = nv40_therm_new,
	.timer = nv40_timer_new,
	.volt = nv40_volt_new,
	.disp = nv04_disp_new,
	.dma = nv04_dma_new,
	.fifo = nv40_fifo_new,
	.gr = nv40_gr_new,
	.mpeg = nv40_mpeg_new,
	.pm = nv40_pm_new,
	.sw = nv10_sw_new,
};

static const struct nvkm_device_chip
nv41_chipset = {
	.name = "NV41",
	.bios = nvkm_bios_new,
	.bus = nv31_bus_new,
	.clk = nv40_clk_new,
	.devinit = nv1a_devinit_new,
	.fb = nv41_fb_new,
	.gpio = nv10_gpio_new,
	.i2c = nv04_i2c_new,
	.imem = nv40_instmem_new,
	.mc = nv17_mc_new,
	.mmu = nv41_mmu_new,
	.pci = nv40_pci_new,
	.therm = nv40_therm_new,
	.timer = nv41_timer_new,
	.volt = nv40_volt_new,
	.disp = nv04_disp_new,
	.dma = nv04_dma_new,
	.fifo = nv40_fifo_new,
	.gr = nv40_gr_new,
	.mpeg = nv40_mpeg_new,
	.pm = nv40_pm_new,
	.sw = nv10_sw_new,
};

static const struct nvkm_device_chip
nv42_chipset = {
	.name = "NV42",
	.bios = nvkm_bios_new,
	.bus = nv31_bus_new,
	.clk = nv40_clk_new,
	.devinit = nv1a_devinit_new,
	.fb = nv41_fb_new,
	.gpio = nv10_gpio_new,
	.i2c = nv04_i2c_new,
	.imem = nv40_instmem_new,
	.mc = nv17_mc_new,
	.mmu = nv41_mmu_new,
	.pci = nv40_pci_new,
	.therm = nv40_therm_new,
	.timer = nv41_timer_new,
	.volt = nv40_volt_new,
	.disp = nv04_disp_new,
	.dma = nv04_dma_new,
	.fifo = nv40_fifo_new,
	.gr = nv40_gr_new,
	.mpeg = nv40_mpeg_new,
	.pm = nv40_pm_new,
	.sw = nv10_sw_new,
};

static const struct nvkm_device_chip
nv43_chipset = {
	.name = "NV43",
	.bios = nvkm_bios_new,
	.bus = nv31_bus_new,
	.clk = nv40_clk_new,
	.devinit = nv1a_devinit_new,
	.fb = nv41_fb_new,
	.gpio = nv10_gpio_new,
	.i2c = nv04_i2c_new,
	.imem = nv40_instmem_new,
	.mc = nv17_mc_new,
	.mmu = nv41_mmu_new,
	.pci = nv40_pci_new,
	.therm = nv40_therm_new,
	.timer = nv41_timer_new,
	.volt = nv40_volt_new,
	.disp = nv04_disp_new,
	.dma = nv04_dma_new,
	.fifo = nv40_fifo_new,
	.gr = nv40_gr_new,
	.mpeg = nv40_mpeg_new,
	.pm = nv40_pm_new,
	.sw = nv10_sw_new,
};

static const struct nvkm_device_chip
nv44_chipset = {
	.name = "NV44",
	.bios = nvkm_bios_new,
	.bus = nv31_bus_new,
	.clk = nv40_clk_new,
	.devinit = nv1a_devinit_new,
	.fb = nv44_fb_new,
	.gpio = nv10_gpio_new,
	.i2c = nv04_i2c_new,
	.imem = nv40_instmem_new,
	.mc = nv44_mc_new,
	.mmu = nv44_mmu_new,
	.pci = nv40_pci_new,
	.therm = nv40_therm_new,
	.timer = nv41_timer_new,
	.volt = nv40_volt_new,
	.disp = nv04_disp_new,
	.dma = nv04_dma_new,
	.fifo = nv40_fifo_new,
	.gr = nv44_gr_new,
	.mpeg = nv44_mpeg_new,
	.pm = nv40_pm_new,
	.sw = nv10_sw_new,
};

static const struct nvkm_device_chip
nv45_chipset = {
	.name = "NV45",
	.bios = nvkm_bios_new,
	.bus = nv31_bus_new,
	.clk = nv40_clk_new,
	.devinit = nv1a_devinit_new,
	.fb = nv40_fb_new,
	.gpio = nv10_gpio_new,
	.i2c = nv04_i2c_new,
	.imem = nv40_instmem_new,
	.mc = nv17_mc_new,
	.mmu = nv04_mmu_new,
	.pci = nv40_pci_new,
	.therm = nv40_therm_new,
	.timer = nv41_timer_new,
	.volt = nv40_volt_new,
	.disp = nv04_disp_new,
	.dma = nv04_dma_new,
	.fifo = nv40_fifo_new,
	.gr = nv40_gr_new,
	.mpeg = nv44_mpeg_new,
	.pm = nv40_pm_new,
	.sw = nv10_sw_new,
};

static const struct nvkm_device_chip
nv46_chipset = {
	.name = "G72",
	.bios = nvkm_bios_new,
	.bus = nv31_bus_new,
	.clk = nv40_clk_new,
	.devinit = nv1a_devinit_new,
	.fb = nv46_fb_new,
	.gpio = nv10_gpio_new,
	.i2c = nv04_i2c_new,
	.imem = nv40_instmem_new,
	.mc = nv44_mc_new,
	.mmu = nv44_mmu_new,
	.pci = nv46_pci_new,
	.therm = nv40_therm_new,
	.timer = nv41_timer_new,
	.volt = nv40_volt_new,
	.disp = nv04_disp_new,
	.dma = nv04_dma_new,
	.fifo = nv40_fifo_new,
	.gr = nv44_gr_new,
	.mpeg = nv44_mpeg_new,
	.pm = nv40_pm_new,
	.sw = nv10_sw_new,
};

static const struct nvkm_device_chip
nv47_chipset = {
	.name = "G70",
	.bios = nvkm_bios_new,
	.bus = nv31_bus_new,
	.clk = nv40_clk_new,
	.devinit = nv1a_devinit_new,
	.fb = nv47_fb_new,
	.gpio = nv10_gpio_new,
	.i2c = nv04_i2c_new,
	.imem = nv40_instmem_new,
	.mc = nv17_mc_new,
	.mmu = nv41_mmu_new,
	.pci = nv40_pci_new,
	.therm = nv40_therm_new,
	.timer = nv41_timer_new,
	.volt = nv40_volt_new,
	.disp = nv04_disp_new,
	.dma = nv04_dma_new,
	.fifo = nv40_fifo_new,
	.gr = nv40_gr_new,
	.mpeg = nv44_mpeg_new,
	.pm = nv40_pm_new,
	.sw = nv10_sw_new,
};

static const struct nvkm_device_chip
nv49_chipset = {
	.name = "G71",
	.bios = nvkm_bios_new,
	.bus = nv31_bus_new,
	.clk = nv40_clk_new,
	.devinit = nv1a_devinit_new,
	.fb = nv49_fb_new,
	.gpio = nv10_gpio_new,
	.i2c = nv04_i2c_new,
	.imem = nv40_instmem_new,
	.mc = nv17_mc_new,
	.mmu = nv41_mmu_new,
	.pci = nv40_pci_new,
	.therm = nv40_therm_new,
	.timer = nv41_timer_new,
	.volt = nv40_volt_new,
	.disp = nv04_disp_new,
	.dma = nv04_dma_new,
	.fifo = nv40_fifo_new,
	.gr = nv40_gr_new,
	.mpeg = nv44_mpeg_new,
	.pm = nv40_pm_new,
	.sw = nv10_sw_new,
};

static const struct nvkm_device_chip
nv4a_chipset = {
	.name = "NV44A",
	.bios = nvkm_bios_new,
	.bus = nv31_bus_new,
	.clk = nv40_clk_new,
	.devinit = nv1a_devinit_new,
	.fb = nv44_fb_new,
	.gpio = nv10_gpio_new,
	.i2c = nv04_i2c_new,
	.imem = nv40_instmem_new,
	.mc = nv44_mc_new,
	.mmu = nv04_mmu_new,
	.pci = nv40_pci_new,
	.therm = nv40_therm_new,
	.timer = nv41_timer_new,
	.volt = nv40_volt_new,
	.disp = nv04_disp_new,
	.dma = nv04_dma_new,
	.fifo = nv40_fifo_new,
	.gr = nv44_gr_new,
	.mpeg = nv44_mpeg_new,
	.pm = nv40_pm_new,
	.sw = nv10_sw_new,
};

static const struct nvkm_device_chip
nv4b_chipset = {
	.name = "G73",
	.bios = nvkm_bios_new,
	.bus = nv31_bus_new,
	.clk = nv40_clk_new,
	.devinit = nv1a_devinit_new,
	.fb = nv49_fb_new,
	.gpio = nv10_gpio_new,
	.i2c = nv04_i2c_new,
	.imem = nv40_instmem_new,
	.mc = nv17_mc_new,
	.mmu = nv41_mmu_new,
	.pci = nv40_pci_new,
	.therm = nv40_therm_new,
	.timer = nv41_timer_new,
	.volt = nv40_volt_new,
	.disp = nv04_disp_new,
	.dma = nv04_dma_new,
	.fifo = nv40_fifo_new,
	.gr = nv40_gr_new,
	.mpeg = nv44_mpeg_new,
	.pm = nv40_pm_new,
	.sw = nv10_sw_new,
};

static const struct nvkm_device_chip
nv4c_chipset = {
	.name = "C61",
	.bios = nvkm_bios_new,
	.bus = nv31_bus_new,
	.clk = nv40_clk_new,
	.devinit = nv1a_devinit_new,
	.fb = nv46_fb_new,
	.gpio = nv10_gpio_new,
	.i2c = nv04_i2c_new,
	.imem = nv40_instmem_new,
	.mc = nv44_mc_new,
	.mmu = nv44_mmu_new,
	.pci = nv4c_pci_new,
	.therm = nv40_therm_new,
	.timer = nv41_timer_new,
	.volt = nv40_volt_new,
	.disp = nv04_disp_new,
	.dma = nv04_dma_new,
	.fifo = nv40_fifo_new,
	.gr = nv44_gr_new,
	.mpeg = nv44_mpeg_new,
	.pm = nv40_pm_new,
	.sw = nv10_sw_new,
};

static const struct nvkm_device_chip
nv4e_chipset = {
	.name = "C51",
	.bios = nvkm_bios_new,
	.bus = nv31_bus_new,
	.clk = nv40_clk_new,
	.devinit = nv1a_devinit_new,
	.fb = nv4e_fb_new,
	.gpio = nv10_gpio_new,
	.i2c = nv4e_i2c_new,
	.imem = nv40_instmem_new,
	.mc = nv44_mc_new,
	.mmu = nv44_mmu_new,
	.pci = nv4c_pci_new,
	.therm = nv40_therm_new,
	.timer = nv41_timer_new,
	.volt = nv40_volt_new,
	.disp = nv04_disp_new,
	.dma = nv04_dma_new,
	.fifo = nv40_fifo_new,
	.gr = nv44_gr_new,
	.mpeg = nv44_mpeg_new,
	.pm = nv40_pm_new,
	.sw = nv10_sw_new,
};

static const struct nvkm_device_chip
nv50_chipset = {
	.name = "G80",
	.bar = nv50_bar_new,
	.bios = nvkm_bios_new,
	.bus = nv50_bus_new,
	.clk = nv50_clk_new,
	.devinit = nv50_devinit_new,
	.fb = nv50_fb_new,
	.fuse = nv50_fuse_new,
	.gpio = nv50_gpio_new,
	.i2c = nv50_i2c_new,
	.imem = nv50_instmem_new,
	.mc = nv50_mc_new,
	.mmu = nv50_mmu_new,
	.mxm = nv50_mxm_new,
	.pci = nv46_pci_new,
	.therm = nv50_therm_new,
	.timer = nv41_timer_new,
	.volt = nv40_volt_new,
	.disp = nv50_disp_new,
	.dma = nv50_dma_new,
	.fifo = nv50_fifo_new,
	.gr = nv50_gr_new,
	.mpeg = nv50_mpeg_new,
	.pm = nv50_pm_new,
	.sw = nv50_sw_new,
};

static const struct nvkm_device_chip
nv63_chipset = {
	.name = "C73",
	.bios = nvkm_bios_new,
	.bus = nv31_bus_new,
	.clk = nv40_clk_new,
	.devinit = nv1a_devinit_new,
	.fb = nv46_fb_new,
	.gpio = nv10_gpio_new,
	.i2c = nv04_i2c_new,
	.imem = nv40_instmem_new,
	.mc = nv44_mc_new,
	.mmu = nv44_mmu_new,
	.pci = nv4c_pci_new,
	.therm = nv40_therm_new,
	.timer = nv41_timer_new,
	.volt = nv40_volt_new,
	.disp = nv04_disp_new,
	.dma = nv04_dma_new,
	.fifo = nv40_fifo_new,
	.gr = nv44_gr_new,
	.mpeg = nv44_mpeg_new,
	.pm = nv40_pm_new,
	.sw = nv10_sw_new,
};

static const struct nvkm_device_chip
nv67_chipset = {
	.name = "C67",
	.bios = nvkm_bios_new,
	.bus = nv31_bus_new,
	.clk = nv40_clk_new,
	.devinit = nv1a_devinit_new,
	.fb = nv46_fb_new,
	.gpio = nv10_gpio_new,
	.i2c = nv04_i2c_new,
	.imem = nv40_instmem_new,
	.mc = nv44_mc_new,
	.mmu = nv44_mmu_new,
	.pci = nv4c_pci_new,
	.therm = nv40_therm_new,
	.timer = nv41_timer_new,
	.volt = nv40_volt_new,
	.disp = nv04_disp_new,
	.dma = nv04_dma_new,
	.fifo = nv40_fifo_new,
	.gr = nv44_gr_new,
	.mpeg = nv44_mpeg_new,
	.pm = nv40_pm_new,
	.sw = nv10_sw_new,
};

static const struct nvkm_device_chip
nv68_chipset = {
	.name = "C68",
	.bios = nvkm_bios_new,
	.bus = nv31_bus_new,
	.clk = nv40_clk_new,
	.devinit = nv1a_devinit_new,
	.fb = nv46_fb_new,
	.gpio = nv10_gpio_new,
	.i2c = nv04_i2c_new,
	.imem = nv40_instmem_new,
	.mc = nv44_mc_new,
	.mmu = nv44_mmu_new,
	.pci = nv4c_pci_new,
	.therm = nv40_therm_new,
	.timer = nv41_timer_new,
	.volt = nv40_volt_new,
	.disp = nv04_disp_new,
	.dma = nv04_dma_new,
	.fifo = nv40_fifo_new,
	.gr = nv44_gr_new,
	.mpeg = nv44_mpeg_new,
	.pm = nv40_pm_new,
	.sw = nv10_sw_new,
};

static const struct nvkm_device_chip
nv84_chipset = {
	.name = "G84",
	.bar = g84_bar_new,
	.bios = nvkm_bios_new,
	.bus = nv50_bus_new,
	.clk = g84_clk_new,
	.devinit = g84_devinit_new,
	.fb = g84_fb_new,
	.fuse = nv50_fuse_new,
	.gpio = nv50_gpio_new,
	.i2c = nv50_i2c_new,
	.imem = nv50_instmem_new,
	.mc = g84_mc_new,
	.mmu = g84_mmu_new,
	.mxm = nv50_mxm_new,
	.pci = g84_pci_new,
	.therm = g84_therm_new,
	.timer = nv41_timer_new,
	.volt = nv40_volt_new,
	.bsp = g84_bsp_new,
	.cipher = g84_cipher_new,
	.disp = g84_disp_new,
	.dma = nv50_dma_new,
	.fifo = g84_fifo_new,
	.gr = g84_gr_new,
	.mpeg = g84_mpeg_new,
	.pm = g84_pm_new,
	.sw = nv50_sw_new,
	.vp = g84_vp_new,
};

static const struct nvkm_device_chip
nv86_chipset = {
	.name = "G86",
	.bar = g84_bar_new,
	.bios = nvkm_bios_new,
	.bus = nv50_bus_new,
	.clk = g84_clk_new,
	.devinit = g84_devinit_new,
	.fb = g84_fb_new,
	.fuse = nv50_fuse_new,
	.gpio = nv50_gpio_new,
	.i2c = nv50_i2c_new,
	.imem = nv50_instmem_new,
	.mc = g84_mc_new,
	.mmu = g84_mmu_new,
	.mxm = nv50_mxm_new,
	.pci = g84_pci_new,
	.therm = g84_therm_new,
	.timer = nv41_timer_new,
	.volt = nv40_volt_new,
	.bsp = g84_bsp_new,
	.cipher = g84_cipher_new,
	.disp = g84_disp_new,
	.dma = nv50_dma_new,
	.fifo = g84_fifo_new,
	.gr = g84_gr_new,
	.mpeg = g84_mpeg_new,
	.pm = g84_pm_new,
	.sw = nv50_sw_new,
	.vp = g84_vp_new,
};

static const struct nvkm_device_chip
nv92_chipset = {
	.name = "G92",
	.bar = g84_bar_new,
	.bios = nvkm_bios_new,
	.bus = nv50_bus_new,
	.clk = g84_clk_new,
	.devinit = g84_devinit_new,
	.fb = g84_fb_new,
	.fuse = nv50_fuse_new,
	.gpio = nv50_gpio_new,
	.i2c = nv50_i2c_new,
	.imem = nv50_instmem_new,
	.mc = g84_mc_new,
	.mmu = g84_mmu_new,
	.mxm = nv50_mxm_new,
	.pci = g92_pci_new,
	.therm = g84_therm_new,
	.timer = nv41_timer_new,
	.volt = nv40_volt_new,
	.bsp = g84_bsp_new,
	.cipher = g84_cipher_new,
	.disp = g84_disp_new,
	.dma = nv50_dma_new,
	.fifo = g84_fifo_new,
	.gr = g84_gr_new,
	.mpeg = g84_mpeg_new,
	.pm = g84_pm_new,
	.sw = nv50_sw_new,
	.vp = g84_vp_new,
};

static const struct nvkm_device_chip
nv94_chipset = {
	.name = "G94",
	.bar = g84_bar_new,
	.bios = nvkm_bios_new,
	.bus = g94_bus_new,
	.clk = g84_clk_new,
	.devinit = g84_devinit_new,
	.fb = g84_fb_new,
	.fuse = nv50_fuse_new,
	.gpio = g94_gpio_new,
	.i2c = g94_i2c_new,
	.imem = nv50_instmem_new,
	.mc = g84_mc_new,
	.mmu = g84_mmu_new,
	.mxm = nv50_mxm_new,
	.pci = g94_pci_new,
	.therm = g84_therm_new,
	.timer = nv41_timer_new,
	.volt = nv40_volt_new,
	.bsp = g84_bsp_new,
	.cipher = g84_cipher_new,
	.disp = g94_disp_new,
	.dma = nv50_dma_new,
	.fifo = g84_fifo_new,
	.gr = g84_gr_new,
	.mpeg = g84_mpeg_new,
	.pm = g84_pm_new,
	.sw = nv50_sw_new,
	.vp = g84_vp_new,
};

static const struct nvkm_device_chip
nv96_chipset = {
	.name = "G96",
	.bar = g84_bar_new,
	.bios = nvkm_bios_new,
	.bus = g94_bus_new,
	.clk = g84_clk_new,
	.devinit = g84_devinit_new,
	.fb = g84_fb_new,
	.fuse = nv50_fuse_new,
	.gpio = g94_gpio_new,
	.i2c = g94_i2c_new,
	.imem = nv50_instmem_new,
	.mc = g84_mc_new,
	.mmu = g84_mmu_new,
	.mxm = nv50_mxm_new,
	.pci = g94_pci_new,
	.therm = g84_therm_new,
	.timer = nv41_timer_new,
	.volt = nv40_volt_new,
	.bsp = g84_bsp_new,
	.cipher = g84_cipher_new,
	.disp = g94_disp_new,
	.dma = nv50_dma_new,
	.fifo = g84_fifo_new,
	.gr = g84_gr_new,
	.mpeg = g84_mpeg_new,
	.pm = g84_pm_new,
	.sw = nv50_sw_new,
	.vp = g84_vp_new,
};

static const struct nvkm_device_chip
nv98_chipset = {
	.name = "G98",
	.bar = g84_bar_new,
	.bios = nvkm_bios_new,
	.bus = g94_bus_new,
	.clk = g84_clk_new,
	.devinit = g98_devinit_new,
	.fb = g84_fb_new,
	.fuse = nv50_fuse_new,
	.gpio = g94_gpio_new,
	.i2c = g94_i2c_new,
	.imem = nv50_instmem_new,
	.mc = g98_mc_new,
	.mmu = g84_mmu_new,
	.mxm = nv50_mxm_new,
	.pci = g94_pci_new,
	.therm = g84_therm_new,
	.timer = nv41_timer_new,
	.volt = nv40_volt_new,
	.disp = g94_disp_new,
	.dma = nv50_dma_new,
	.fifo = g84_fifo_new,
	.gr = g84_gr_new,
	.mspdec = g98_mspdec_new,
	.msppp = g98_msppp_new,
	.msvld = g98_msvld_new,
	.pm = g84_pm_new,
	.sec = g98_sec_new,
	.sw = nv50_sw_new,
};

static const struct nvkm_device_chip
nva0_chipset = {
	.name = "GT200",
	.bar = g84_bar_new,
	.bios = nvkm_bios_new,
	.bus = g94_bus_new,
	.clk = g84_clk_new,
	.devinit = g84_devinit_new,
	.fb = g84_fb_new,
	.fuse = nv50_fuse_new,
	.gpio = g94_gpio_new,
	.i2c = nv50_i2c_new,
	.imem = nv50_instmem_new,
	.mc = g84_mc_new,
	.mmu = g84_mmu_new,
	.mxm = nv50_mxm_new,
	.pci = g94_pci_new,
	.therm = g84_therm_new,
	.timer = nv41_timer_new,
	.volt = nv40_volt_new,
	.bsp = g84_bsp_new,
	.cipher = g84_cipher_new,
	.disp = gt200_disp_new,
	.dma = nv50_dma_new,
	.fifo = g84_fifo_new,
	.gr = gt200_gr_new,
	.mpeg = g84_mpeg_new,
	.pm = gt200_pm_new,
	.sw = nv50_sw_new,
	.vp = g84_vp_new,
};

static const struct nvkm_device_chip
nva3_chipset = {
	.name = "GT215",
	.bar = g84_bar_new,
	.bios = nvkm_bios_new,
	.bus = g94_bus_new,
	.clk = gt215_clk_new,
	.devinit = gt215_devinit_new,
	.fb = gt215_fb_new,
	.fuse = nv50_fuse_new,
	.gpio = g94_gpio_new,
	.i2c = g94_i2c_new,
	.imem = nv50_instmem_new,
	.mc = gt215_mc_new,
	.mmu = g84_mmu_new,
	.mxm = nv50_mxm_new,
	.pci = g94_pci_new,
	.pmu = gt215_pmu_new,
	.therm = gt215_therm_new,
	.timer = nv41_timer_new,
	.volt = nv40_volt_new,
	.ce[0] = gt215_ce_new,
	.disp = gt215_disp_new,
	.dma = nv50_dma_new,
	.fifo = g84_fifo_new,
	.gr = gt215_gr_new,
	.mpeg = g84_mpeg_new,
	.mspdec = gt215_mspdec_new,
	.msppp = gt215_msppp_new,
	.msvld = gt215_msvld_new,
	.pm = gt215_pm_new,
	.sw = nv50_sw_new,
};

static const struct nvkm_device_chip
nva5_chipset = {
	.name = "GT216",
	.bar = g84_bar_new,
	.bios = nvkm_bios_new,
	.bus = g94_bus_new,
	.clk = gt215_clk_new,
	.devinit = gt215_devinit_new,
	.fb = gt215_fb_new,
	.fuse = nv50_fuse_new,
	.gpio = g94_gpio_new,
	.i2c = g94_i2c_new,
	.imem = nv50_instmem_new,
	.mc = gt215_mc_new,
	.mmu = g84_mmu_new,
	.mxm = nv50_mxm_new,
	.pci = g94_pci_new,
	.pmu = gt215_pmu_new,
	.therm = gt215_therm_new,
	.timer = nv41_timer_new,
	.volt = nv40_volt_new,
	.ce[0] = gt215_ce_new,
	.disp = gt215_disp_new,
	.dma = nv50_dma_new,
	.fifo = g84_fifo_new,
	.gr = gt215_gr_new,
	.mspdec = gt215_mspdec_new,
	.msppp = gt215_msppp_new,
	.msvld = gt215_msvld_new,
	.pm = gt215_pm_new,
	.sw = nv50_sw_new,
};

static const struct nvkm_device_chip
nva8_chipset = {
	.name = "GT218",
	.bar = g84_bar_new,
	.bios = nvkm_bios_new,
	.bus = g94_bus_new,
	.clk = gt215_clk_new,
	.devinit = gt215_devinit_new,
	.fb = gt215_fb_new,
	.fuse = nv50_fuse_new,
	.gpio = g94_gpio_new,
	.i2c = g94_i2c_new,
	.imem = nv50_instmem_new,
	.mc = gt215_mc_new,
	.mmu = g84_mmu_new,
	.mxm = nv50_mxm_new,
	.pci = g94_pci_new,
	.pmu = gt215_pmu_new,
	.therm = gt215_therm_new,
	.timer = nv41_timer_new,
	.volt = nv40_volt_new,
	.ce[0] = gt215_ce_new,
	.disp = gt215_disp_new,
	.dma = nv50_dma_new,
	.fifo = g84_fifo_new,
	.gr = gt215_gr_new,
	.mspdec = gt215_mspdec_new,
	.msppp = gt215_msppp_new,
	.msvld = gt215_msvld_new,
	.pm = gt215_pm_new,
	.sw = nv50_sw_new,
};

static const struct nvkm_device_chip
nvaa_chipset = {
	.name = "MCP77/MCP78",
	.bar = g84_bar_new,
	.bios = nvkm_bios_new,
	.bus = g94_bus_new,
	.clk = mcp77_clk_new,
	.devinit = g98_devinit_new,
	.fb = mcp77_fb_new,
	.fuse = nv50_fuse_new,
	.gpio = g94_gpio_new,
	.i2c = g94_i2c_new,
	.imem = nv50_instmem_new,
	.mc = g98_mc_new,
	.mmu = mcp77_mmu_new,
	.mxm = nv50_mxm_new,
	.pci = g94_pci_new,
	.therm = g84_therm_new,
	.timer = nv41_timer_new,
	.volt = nv40_volt_new,
	.disp = mcp77_disp_new,
	.dma = nv50_dma_new,
	.fifo = g84_fifo_new,
	.gr = gt200_gr_new,
	.mspdec = g98_mspdec_new,
	.msppp = g98_msppp_new,
	.msvld = g98_msvld_new,
	.pm = g84_pm_new,
	.sec = g98_sec_new,
	.sw = nv50_sw_new,
};

static const struct nvkm_device_chip
nvac_chipset = {
	.name = "MCP79/MCP7A",
	.bar = g84_bar_new,
	.bios = nvkm_bios_new,
	.bus = g94_bus_new,
	.clk = mcp77_clk_new,
	.devinit = g98_devinit_new,
	.fb = mcp77_fb_new,
	.fuse = nv50_fuse_new,
	.gpio = g94_gpio_new,
	.i2c = g94_i2c_new,
	.imem = nv50_instmem_new,
	.mc = g98_mc_new,
	.mmu = mcp77_mmu_new,
	.mxm = nv50_mxm_new,
	.pci = g94_pci_new,
	.therm = g84_therm_new,
	.timer = nv41_timer_new,
	.volt = nv40_volt_new,
	.disp = mcp77_disp_new,
	.dma = nv50_dma_new,
	.fifo = g84_fifo_new,
	.gr = mcp79_gr_new,
	.mspdec = g98_mspdec_new,
	.msppp = g98_msppp_new,
	.msvld = g98_msvld_new,
	.pm = g84_pm_new,
	.sec = g98_sec_new,
	.sw = nv50_sw_new,
};

static const struct nvkm_device_chip
nvaf_chipset = {
	.name = "MCP89",
	.bar = g84_bar_new,
	.bios = nvkm_bios_new,
	.bus = g94_bus_new,
	.clk = gt215_clk_new,
	.devinit = mcp89_devinit_new,
	.fb = mcp89_fb_new,
	.fuse = nv50_fuse_new,
	.gpio = g94_gpio_new,
	.i2c = g94_i2c_new,
	.imem = nv50_instmem_new,
	.mc = gt215_mc_new,
	.mmu = g84_mmu_new,
	.mxm = nv50_mxm_new,
	.pci = g94_pci_new,
	.pmu = gt215_pmu_new,
	.therm = gt215_therm_new,
	.timer = nv41_timer_new,
	.volt = nv40_volt_new,
	.ce[0] = gt215_ce_new,
	.disp = mcp89_disp_new,
	.dma = nv50_dma_new,
	.fifo = g84_fifo_new,
	.gr = mcp89_gr_new,
	.mspdec = gt215_mspdec_new,
	.msppp = gt215_msppp_new,
	.msvld = mcp89_msvld_new,
	.pm = gt215_pm_new,
	.sw = nv50_sw_new,
};

static const struct nvkm_device_chip
nvc0_chipset = {
	.name = "GF100",
	.bar = gf100_bar_new,
	.bios = nvkm_bios_new,
	.bus = gf100_bus_new,
	.clk = gf100_clk_new,
	.devinit = gf100_devinit_new,
	.fb = gf100_fb_new,
	.fuse = gf100_fuse_new,
	.gpio = g94_gpio_new,
	.i2c = g94_i2c_new,
	.ibus = gf100_ibus_new,
	.iccsense = gf100_iccsense_new,
	.imem = nv50_instmem_new,
	.ltc = gf100_ltc_new,
	.mc = gf100_mc_new,
	.mmu = gf100_mmu_new,
	.mxm = nv50_mxm_new,
	.pci = gf100_pci_new,
	.pmu = gf100_pmu_new,
	.therm = gt215_therm_new,
	.timer = nv41_timer_new,
	.volt = gf100_volt_new,
	.ce[0] = gf100_ce_new,
	.ce[1] = gf100_ce_new,
	.disp = gt215_disp_new,
	.dma = gf100_dma_new,
	.fifo = gf100_fifo_new,
	.gr = gf100_gr_new,
	.mspdec = gf100_mspdec_new,
	.msppp = gf100_msppp_new,
	.msvld = gf100_msvld_new,
	.pm = gf100_pm_new,
	.sw = gf100_sw_new,
};

static const struct nvkm_device_chip
nvc1_chipset = {
	.name = "GF108",
	.bar = gf100_bar_new,
	.bios = nvkm_bios_new,
	.bus = gf100_bus_new,
	.clk = gf100_clk_new,
	.devinit = gf100_devinit_new,
	.fb = gf108_fb_new,
	.fuse = gf100_fuse_new,
	.gpio = g94_gpio_new,
	.i2c = g94_i2c_new,
	.ibus = gf100_ibus_new,
	.iccsense = gf100_iccsense_new,
	.imem = nv50_instmem_new,
	.ltc = gf100_ltc_new,
	.mc = gf100_mc_new,
	.mmu = gf100_mmu_new,
	.mxm = nv50_mxm_new,
	.pci = gf106_pci_new,
	.pmu = gf100_pmu_new,
	.therm = gt215_therm_new,
	.timer = nv41_timer_new,
	.volt = gf100_volt_new,
	.ce[0] = gf100_ce_new,
	.disp = gt215_disp_new,
	.dma = gf100_dma_new,
	.fifo = gf100_fifo_new,
	.gr = gf108_gr_new,
	.mspdec = gf100_mspdec_new,
	.msppp = gf100_msppp_new,
	.msvld = gf100_msvld_new,
	.pm = gf108_pm_new,
	.sw = gf100_sw_new,
};

static const struct nvkm_device_chip
nvc3_chipset = {
	.name = "GF106",
	.bar = gf100_bar_new,
	.bios = nvkm_bios_new,
	.bus = gf100_bus_new,
	.clk = gf100_clk_new,
	.devinit = gf100_devinit_new,
	.fb = gf100_fb_new,
	.fuse = gf100_fuse_new,
	.gpio = g94_gpio_new,
	.i2c = g94_i2c_new,
	.ibus = gf100_ibus_new,
	.iccsense = gf100_iccsense_new,
	.imem = nv50_instmem_new,
	.ltc = gf100_ltc_new,
	.mc = gf100_mc_new,
	.mmu = gf100_mmu_new,
	.mxm = nv50_mxm_new,
	.pci = gf106_pci_new,
	.pmu = gf100_pmu_new,
	.therm = gt215_therm_new,
	.timer = nv41_timer_new,
	.volt = gf100_volt_new,
	.ce[0] = gf100_ce_new,
	.disp = gt215_disp_new,
	.dma = gf100_dma_new,
	.fifo = gf100_fifo_new,
	.gr = gf104_gr_new,
	.mspdec = gf100_mspdec_new,
	.msppp = gf100_msppp_new,
	.msvld = gf100_msvld_new,
	.pm = gf100_pm_new,
	.sw = gf100_sw_new,
};

static const struct nvkm_device_chip
nvc4_chipset = {
	.name = "GF104",
	.bar = gf100_bar_new,
	.bios = nvkm_bios_new,
	.bus = gf100_bus_new,
	.clk = gf100_clk_new,
	.devinit = gf100_devinit_new,
	.fb = gf100_fb_new,
	.fuse = gf100_fuse_new,
	.gpio = g94_gpio_new,
	.i2c = g94_i2c_new,
	.ibus = gf100_ibus_new,
	.iccsense = gf100_iccsense_new,
	.imem = nv50_instmem_new,
	.ltc = gf100_ltc_new,
	.mc = gf100_mc_new,
	.mmu = gf100_mmu_new,
	.mxm = nv50_mxm_new,
	.pci = gf100_pci_new,
	.pmu = gf100_pmu_new,
	.therm = gt215_therm_new,
	.timer = nv41_timer_new,
	.volt = gf100_volt_new,
	.ce[0] = gf100_ce_new,
	.ce[1] = gf100_ce_new,
	.disp = gt215_disp_new,
	.dma = gf100_dma_new,
	.fifo = gf100_fifo_new,
	.gr = gf104_gr_new,
	.mspdec = gf100_mspdec_new,
	.msppp = gf100_msppp_new,
	.msvld = gf100_msvld_new,
	.pm = gf100_pm_new,
	.sw = gf100_sw_new,
};

static const struct nvkm_device_chip
nvc8_chipset = {
	.name = "GF110",
	.bar = gf100_bar_new,
	.bios = nvkm_bios_new,
	.bus = gf100_bus_new,
	.clk = gf100_clk_new,
	.devinit = gf100_devinit_new,
	.fb = gf100_fb_new,
	.fuse = gf100_fuse_new,
	.gpio = g94_gpio_new,
	.i2c = g94_i2c_new,
	.ibus = gf100_ibus_new,
	.iccsense = gf100_iccsense_new,
	.imem = nv50_instmem_new,
	.ltc = gf100_ltc_new,
	.mc = gf100_mc_new,
	.mmu = gf100_mmu_new,
	.mxm = nv50_mxm_new,
	.pci = gf100_pci_new,
	.pmu = gf100_pmu_new,
	.therm = gt215_therm_new,
	.timer = nv41_timer_new,
	.volt = gf100_volt_new,
	.ce[0] = gf100_ce_new,
	.ce[1] = gf100_ce_new,
	.disp = gt215_disp_new,
	.dma = gf100_dma_new,
	.fifo = gf100_fifo_new,
	.gr = gf110_gr_new,
	.mspdec = gf100_mspdec_new,
	.msppp = gf100_msppp_new,
	.msvld = gf100_msvld_new,
	.pm = gf100_pm_new,
	.sw = gf100_sw_new,
};

static const struct nvkm_device_chip
nvce_chipset = {
	.name = "GF114",
	.bar = gf100_bar_new,
	.bios = nvkm_bios_new,
	.bus = gf100_bus_new,
	.clk = gf100_clk_new,
	.devinit = gf100_devinit_new,
	.fb = gf100_fb_new,
	.fuse = gf100_fuse_new,
	.gpio = g94_gpio_new,
	.i2c = g94_i2c_new,
	.ibus = gf100_ibus_new,
	.iccsense = gf100_iccsense_new,
	.imem = nv50_instmem_new,
	.ltc = gf100_ltc_new,
	.mc = gf100_mc_new,
	.mmu = gf100_mmu_new,
	.mxm = nv50_mxm_new,
	.pci = gf100_pci_new,
	.pmu = gf100_pmu_new,
	.therm = gt215_therm_new,
	.timer = nv41_timer_new,
	.volt = gf100_volt_new,
	.ce[0] = gf100_ce_new,
	.ce[1] = gf100_ce_new,
	.disp = gt215_disp_new,
	.dma = gf100_dma_new,
	.fifo = gf100_fifo_new,
	.gr = gf104_gr_new,
	.mspdec = gf100_mspdec_new,
	.msppp = gf100_msppp_new,
	.msvld = gf100_msvld_new,
	.pm = gf100_pm_new,
	.sw = gf100_sw_new,
};

static const struct nvkm_device_chip
nvcf_chipset = {
	.name = "GF116",
	.bar = gf100_bar_new,
	.bios = nvkm_bios_new,
	.bus = gf100_bus_new,
	.clk = gf100_clk_new,
	.devinit = gf100_devinit_new,
	.fb = gf100_fb_new,
	.fuse = gf100_fuse_new,
	.gpio = g94_gpio_new,
	.i2c = g94_i2c_new,
	.ibus = gf100_ibus_new,
	.iccsense = gf100_iccsense_new,
	.imem = nv50_instmem_new,
	.ltc = gf100_ltc_new,
	.mc = gf100_mc_new,
	.mmu = gf100_mmu_new,
	.mxm = nv50_mxm_new,
	.pci = gf106_pci_new,
	.pmu = gf100_pmu_new,
	.therm = gt215_therm_new,
	.timer = nv41_timer_new,
	.volt = gf100_volt_new,
	.ce[0] = gf100_ce_new,
	.disp = gt215_disp_new,
	.dma = gf100_dma_new,
	.fifo = gf100_fifo_new,
	.gr = gf104_gr_new,
	.mspdec = gf100_mspdec_new,
	.msppp = gf100_msppp_new,
	.msvld = gf100_msvld_new,
	.pm = gf100_pm_new,
	.sw = gf100_sw_new,
};

static const struct nvkm_device_chip
nvd7_chipset = {
	.name = "GF117",
	.bar = gf100_bar_new,
	.bios = nvkm_bios_new,
	.bus = gf100_bus_new,
	.clk = gf100_clk_new,
	.devinit = gf100_devinit_new,
	.fb = gf100_fb_new,
	.fuse = gf100_fuse_new,
	.gpio = gf119_gpio_new,
	.i2c = gf117_i2c_new,
	.ibus = gf117_ibus_new,
	.iccsense = gf100_iccsense_new,
	.imem = nv50_instmem_new,
	.ltc = gf100_ltc_new,
	.mc = gf100_mc_new,
	.mmu = gf100_mmu_new,
	.mxm = nv50_mxm_new,
	.pci = gf106_pci_new,
	.therm = gf119_therm_new,
	.timer = nv41_timer_new,
	.volt = gf117_volt_new,
	.ce[0] = gf100_ce_new,
	.disp = gf119_disp_new,
	.dma = gf119_dma_new,
	.fifo = gf100_fifo_new,
	.gr = gf117_gr_new,
	.mspdec = gf100_mspdec_new,
	.msppp = gf100_msppp_new,
	.msvld = gf100_msvld_new,
	.pm = gf117_pm_new,
	.sw = gf100_sw_new,
};

static const struct nvkm_device_chip
nvd9_chipset = {
	.name = "GF119",
	.bar = gf100_bar_new,
	.bios = nvkm_bios_new,
	.bus = gf100_bus_new,
	.clk = gf100_clk_new,
	.devinit = gf100_devinit_new,
	.fb = gf100_fb_new,
	.fuse = gf100_fuse_new,
	.gpio = gf119_gpio_new,
	.i2c = gf119_i2c_new,
	.ibus = gf117_ibus_new,
	.iccsense = gf100_iccsense_new,
	.imem = nv50_instmem_new,
	.ltc = gf100_ltc_new,
	.mc = gf100_mc_new,
	.mmu = gf100_mmu_new,
	.mxm = nv50_mxm_new,
	.pci = gf106_pci_new,
	.pmu = gf119_pmu_new,
	.therm = gf119_therm_new,
	.timer = nv41_timer_new,
	.volt = gf100_volt_new,
	.ce[0] = gf100_ce_new,
	.disp = gf119_disp_new,
	.dma = gf119_dma_new,
	.fifo = gf100_fifo_new,
	.gr = gf119_gr_new,
	.mspdec = gf100_mspdec_new,
	.msppp = gf100_msppp_new,
	.msvld = gf100_msvld_new,
	.pm = gf117_pm_new,
	.sw = gf100_sw_new,
};

static const struct nvkm_device_chip
nve4_chipset = {
	.name = "GK104",
	.bar = gf100_bar_new,
	.bios = nvkm_bios_new,
	.bus = gf100_bus_new,
	.clk = gk104_clk_new,
	.devinit = gf100_devinit_new,
	.fb = gk104_fb_new,
	.fuse = gf100_fuse_new,
	.gpio = gk104_gpio_new,
	.i2c = gk104_i2c_new,
	.ibus = gk104_ibus_new,
	.iccsense = gf100_iccsense_new,
	.imem = nv50_instmem_new,
	.ltc = gk104_ltc_new,
	.mc = gk104_mc_new,
	.mmu = gk104_mmu_new,
	.mxm = nv50_mxm_new,
	.pci = gk104_pci_new,
	.pmu = gk104_pmu_new,
	.therm = gk104_therm_new,
	.timer = nv41_timer_new,
	.top = gk104_top_new,
	.volt = gk104_volt_new,
	.ce[0] = gk104_ce_new,
	.ce[1] = gk104_ce_new,
	.ce[2] = gk104_ce_new,
	.disp = gk104_disp_new,
	.dma = gf119_dma_new,
	.fifo = gk104_fifo_new,
	.gr = gk104_gr_new,
	.mspdec = gk104_mspdec_new,
	.msppp = gf100_msppp_new,
	.msvld = gk104_msvld_new,
	.pm = gk104_pm_new,
	.sw = gf100_sw_new,
};

static const struct nvkm_device_chip
nve6_chipset = {
	.name = "GK106",
	.bar = gf100_bar_new,
	.bios = nvkm_bios_new,
	.bus = gf100_bus_new,
	.clk = gk104_clk_new,
	.devinit = gf100_devinit_new,
	.fb = gk104_fb_new,
	.fuse = gf100_fuse_new,
	.gpio = gk104_gpio_new,
	.i2c = gk104_i2c_new,
	.ibus = gk104_ibus_new,
	.iccsense = gf100_iccsense_new,
	.imem = nv50_instmem_new,
	.ltc = gk104_ltc_new,
	.mc = gk104_mc_new,
	.mmu = gk104_mmu_new,
	.mxm = nv50_mxm_new,
	.pci = gk104_pci_new,
	.pmu = gk104_pmu_new,
	.therm = gk104_therm_new,
	.timer = nv41_timer_new,
	.top = gk104_top_new,
	.volt = gk104_volt_new,
	.ce[0] = gk104_ce_new,
	.ce[1] = gk104_ce_new,
	.ce[2] = gk104_ce_new,
	.disp = gk104_disp_new,
	.dma = gf119_dma_new,
	.fifo = gk104_fifo_new,
	.gr = gk104_gr_new,
	.mspdec = gk104_mspdec_new,
	.msppp = gf100_msppp_new,
	.msvld = gk104_msvld_new,
	.pm = gk104_pm_new,
	.sw = gf100_sw_new,
};

static const struct nvkm_device_chip
nve7_chipset = {
	.name = "GK107",
	.bar = gf100_bar_new,
	.bios = nvkm_bios_new,
	.bus = gf100_bus_new,
	.clk = gk104_clk_new,
	.devinit = gf100_devinit_new,
	.fb = gk104_fb_new,
	.fuse = gf100_fuse_new,
	.gpio = gk104_gpio_new,
	.i2c = gk104_i2c_new,
	.ibus = gk104_ibus_new,
	.iccsense = gf100_iccsense_new,
	.imem = nv50_instmem_new,
	.ltc = gk104_ltc_new,
	.mc = gk104_mc_new,
	.mmu = gk104_mmu_new,
	.mxm = nv50_mxm_new,
	.pci = gk104_pci_new,
	.pmu = gk104_pmu_new,
	.therm = gk104_therm_new,
	.timer = nv41_timer_new,
	.top = gk104_top_new,
	.volt = gk104_volt_new,
	.ce[0] = gk104_ce_new,
	.ce[1] = gk104_ce_new,
	.ce[2] = gk104_ce_new,
	.disp = gk104_disp_new,
	.dma = gf119_dma_new,
	.fifo = gk104_fifo_new,
	.gr = gk104_gr_new,
	.mspdec = gk104_mspdec_new,
	.msppp = gf100_msppp_new,
	.msvld = gk104_msvld_new,
	.pm = gk104_pm_new,
	.sw = gf100_sw_new,
};

static const struct nvkm_device_chip
nvea_chipset = {
	.name = "GK20A",
	.bar = gk20a_bar_new,
	.bus = gf100_bus_new,
	.clk = gk20a_clk_new,
	.fb = gk20a_fb_new,
	.fuse = gf100_fuse_new,
	.ibus = gk20a_ibus_new,
	.imem = gk20a_instmem_new,
	.ltc = gk104_ltc_new,
	.mc = gk20a_mc_new,
	.mmu = gk20a_mmu_new,
	.pmu = gk20a_pmu_new,
	.timer = gk20a_timer_new,
	.top = gk104_top_new,
	.volt = gk20a_volt_new,
	.ce[2] = gk104_ce_new,
	.dma = gf119_dma_new,
	.fifo = gk20a_fifo_new,
	.gr = gk20a_gr_new,
	.pm = gk104_pm_new,
	.sw = gf100_sw_new,
};

static const struct nvkm_device_chip
nvf0_chipset = {
	.name = "GK110",
	.bar = gf100_bar_new,
	.bios = nvkm_bios_new,
	.bus = gf100_bus_new,
	.clk = gk104_clk_new,
	.devinit = gf100_devinit_new,
	.fb = gk110_fb_new,
	.fuse = gf100_fuse_new,
	.gpio = gk104_gpio_new,
	.i2c = gk104_i2c_new,
	.ibus = gk104_ibus_new,
	.iccsense = gf100_iccsense_new,
	.imem = nv50_instmem_new,
	.ltc = gk104_ltc_new,
	.mc = gk104_mc_new,
	.mmu = gk104_mmu_new,
	.mxm = nv50_mxm_new,
	.pci = gk104_pci_new,
	.pmu = gk110_pmu_new,
	.therm = gk104_therm_new,
	.timer = nv41_timer_new,
	.top = gk104_top_new,
	.volt = gk104_volt_new,
	.ce[0] = gk104_ce_new,
	.ce[1] = gk104_ce_new,
	.ce[2] = gk104_ce_new,
	.disp = gk110_disp_new,
	.dma = gf119_dma_new,
	.fifo = gk110_fifo_new,
	.gr = gk110_gr_new,
	.mspdec = gk104_mspdec_new,
	.msppp = gf100_msppp_new,
	.msvld = gk104_msvld_new,
	.sw = gf100_sw_new,
};

static const struct nvkm_device_chip
nvf1_chipset = {
	.name = "GK110B",
	.bar = gf100_bar_new,
	.bios = nvkm_bios_new,
	.bus = gf100_bus_new,
	.clk = gk104_clk_new,
	.devinit = gf100_devinit_new,
	.fb = gk110_fb_new,
	.fuse = gf100_fuse_new,
	.gpio = gk104_gpio_new,
	.i2c = gk104_i2c_new,
	.ibus = gk104_ibus_new,
	.iccsense = gf100_iccsense_new,
	.imem = nv50_instmem_new,
	.ltc = gk104_ltc_new,
	.mc = gk104_mc_new,
	.mmu = gk104_mmu_new,
	.mxm = nv50_mxm_new,
	.pci = gk104_pci_new,
	.pmu = gk110_pmu_new,
	.therm = gk104_therm_new,
	.timer = nv41_timer_new,
	.top = gk104_top_new,
	.volt = gk104_volt_new,
	.ce[0] = gk104_ce_new,
	.ce[1] = gk104_ce_new,
	.ce[2] = gk104_ce_new,
	.disp = gk110_disp_new,
	.dma = gf119_dma_new,
	.fifo = gk110_fifo_new,
	.gr = gk110b_gr_new,
	.mspdec = gk104_mspdec_new,
	.msppp = gf100_msppp_new,
	.msvld = gk104_msvld_new,
	.sw = gf100_sw_new,
};

static const struct nvkm_device_chip
nv106_chipset = {
	.name = "GK208B",
	.bar = gf100_bar_new,
	.bios = nvkm_bios_new,
	.bus = gf100_bus_new,
	.clk = gk104_clk_new,
	.devinit = gf100_devinit_new,
	.fb = gk110_fb_new,
	.fuse = gf100_fuse_new,
	.gpio = gk104_gpio_new,
	.i2c = gk104_i2c_new,
	.ibus = gk104_ibus_new,
	.iccsense = gf100_iccsense_new,
	.imem = nv50_instmem_new,
	.ltc = gk104_ltc_new,
	.mc = gk20a_mc_new,
	.mmu = gk104_mmu_new,
	.mxm = nv50_mxm_new,
	.pci = gk104_pci_new,
	.pmu = gk208_pmu_new,
	.therm = gk104_therm_new,
	.timer = nv41_timer_new,
	.top = gk104_top_new,
	.volt = gk104_volt_new,
	.ce[0] = gk104_ce_new,
	.ce[1] = gk104_ce_new,
	.ce[2] = gk104_ce_new,
	.disp = gk110_disp_new,
	.dma = gf119_dma_new,
	.fifo = gk208_fifo_new,
	.gr = gk208_gr_new,
	.mspdec = gk104_mspdec_new,
	.msppp = gf100_msppp_new,
	.msvld = gk104_msvld_new,
	.sw = gf100_sw_new,
};

static const struct nvkm_device_chip
nv108_chipset = {
	.name = "GK208",
	.bar = gf100_bar_new,
	.bios = nvkm_bios_new,
	.bus = gf100_bus_new,
	.clk = gk104_clk_new,
	.devinit = gf100_devinit_new,
	.fb = gk110_fb_new,
	.fuse = gf100_fuse_new,
	.gpio = gk104_gpio_new,
	.i2c = gk104_i2c_new,
	.ibus = gk104_ibus_new,
	.iccsense = gf100_iccsense_new,
	.imem = nv50_instmem_new,
	.ltc = gk104_ltc_new,
	.mc = gk20a_mc_new,
	.mmu = gk104_mmu_new,
	.mxm = nv50_mxm_new,
	.pci = gk104_pci_new,
	.pmu = gk208_pmu_new,
	.therm = gk104_therm_new,
	.timer = nv41_timer_new,
	.top = gk104_top_new,
	.volt = gk104_volt_new,
	.ce[0] = gk104_ce_new,
	.ce[1] = gk104_ce_new,
	.ce[2] = gk104_ce_new,
	.disp = gk110_disp_new,
	.dma = gf119_dma_new,
	.fifo = gk208_fifo_new,
	.gr = gk208_gr_new,
	.mspdec = gk104_mspdec_new,
	.msppp = gf100_msppp_new,
	.msvld = gk104_msvld_new,
	.sw = gf100_sw_new,
};

static const struct nvkm_device_chip
nv117_chipset = {
	.name = "GM107",
	.bar = gm107_bar_new,
	.bios = nvkm_bios_new,
	.bus = gf100_bus_new,
	.clk = gk104_clk_new,
	.devinit = gm107_devinit_new,
	.fb = gm107_fb_new,
	.fuse = gm107_fuse_new,
	.gpio = gk104_gpio_new,
	.i2c = gk104_i2c_new,
	.ibus = gk104_ibus_new,
	.iccsense = gf100_iccsense_new,
	.imem = nv50_instmem_new,
	.ltc = gm107_ltc_new,
	.mc = gk20a_mc_new,
	.mmu = gk104_mmu_new,
	.mxm = nv50_mxm_new,
	.pci = gk104_pci_new,
	.pmu = gm107_pmu_new,
	.therm = gm107_therm_new,
	.timer = gk20a_timer_new,
	.top = gk104_top_new,
	.volt = gk104_volt_new,
	.ce[0] = gm107_ce_new,
	.ce[2] = gm107_ce_new,
	.disp = gm107_disp_new,
	.dma = gf119_dma_new,
	.fifo = gm107_fifo_new,
	.gr = gm107_gr_new,
	.sw = gf100_sw_new,
};

static const struct nvkm_device_chip
nv118_chipset = {
	.name = "GM108",
	.bar = gm107_bar_new,
	.bios = nvkm_bios_new,
	.bus = gf100_bus_new,
	.clk = gk104_clk_new,
	.devinit = gm107_devinit_new,
	.fb = gm107_fb_new,
	.fuse = gm107_fuse_new,
	.gpio = gk104_gpio_new,
	.i2c = gk104_i2c_new,
	.ibus = gk104_ibus_new,
	.iccsense = gf100_iccsense_new,
	.imem = nv50_instmem_new,
	.ltc = gm107_ltc_new,
	.mc = gk20a_mc_new,
	.mmu = gk104_mmu_new,
	.mxm = nv50_mxm_new,
	.pci = gk104_pci_new,
	.pmu = gm107_pmu_new,
	.therm = gm107_therm_new,
	.timer = gk20a_timer_new,
	.top = gk104_top_new,
	.volt = gk104_volt_new,
	.ce[0] = gm107_ce_new,
	.ce[2] = gm107_ce_new,
	.disp = gm107_disp_new,
	.dma = gf119_dma_new,
	.fifo = gm107_fifo_new,
	.gr = gm107_gr_new,
	.sw = gf100_sw_new,
};

static const struct nvkm_device_chip
nv120_chipset = {
	.name = "GM200",
	.bar = gm107_bar_new,
	.bios = nvkm_bios_new,
	.bus = gf100_bus_new,
	.devinit = gm200_devinit_new,
	.fb = gm200_fb_new,
	.fuse = gm107_fuse_new,
	.gpio = gk104_gpio_new,
	.i2c = gm200_i2c_new,
	.ibus = gm200_ibus_new,
	.iccsense = gf100_iccsense_new,
	.imem = nv50_instmem_new,
	.ltc = gm200_ltc_new,
	.mc = gk20a_mc_new,
	.mmu = gm200_mmu_new,
	.mxm = nv50_mxm_new,
	.pci = gk104_pci_new,
	.pmu = gm107_pmu_new,
	.therm = gm200_therm_new,
	.secboot = gm200_secboot_new,
	.timer = gk20a_timer_new,
	.top = gk104_top_new,
	.volt = gk104_volt_new,
	.ce[0] = gm200_ce_new,
	.ce[1] = gm200_ce_new,
	.ce[2] = gm200_ce_new,
	.disp = gm200_disp_new,
	.dma = gf119_dma_new,
	.fifo = gm200_fifo_new,
	.gr = gm200_gr_new,
	.sw = gf100_sw_new,
};

static const struct nvkm_device_chip
nv124_chipset = {
	.name = "GM204",
	.bar = gm107_bar_new,
	.bios = nvkm_bios_new,
	.bus = gf100_bus_new,
	.devinit = gm200_devinit_new,
	.fb = gm200_fb_new,
	.fuse = gm107_fuse_new,
	.gpio = gk104_gpio_new,
	.i2c = gm200_i2c_new,
	.ibus = gm200_ibus_new,
	.iccsense = gf100_iccsense_new,
	.imem = nv50_instmem_new,
	.ltc = gm200_ltc_new,
	.mc = gk20a_mc_new,
	.mmu = gm200_mmu_new,
	.mxm = nv50_mxm_new,
	.pci = gk104_pci_new,
	.pmu = gm107_pmu_new,
	.therm = gm200_therm_new,
	.secboot = gm200_secboot_new,
	.timer = gk20a_timer_new,
	.top = gk104_top_new,
	.volt = gk104_volt_new,
	.ce[0] = gm200_ce_new,
	.ce[1] = gm200_ce_new,
	.ce[2] = gm200_ce_new,
	.disp = gm200_disp_new,
	.dma = gf119_dma_new,
	.fifo = gm200_fifo_new,
	.gr = gm200_gr_new,
	.sw = gf100_sw_new,
};

static const struct nvkm_device_chip
nv126_chipset = {
	.name = "GM206",
	.bar = gm107_bar_new,
	.bios = nvkm_bios_new,
	.bus = gf100_bus_new,
	.devinit = gm200_devinit_new,
	.fb = gm200_fb_new,
	.fuse = gm107_fuse_new,
	.gpio = gk104_gpio_new,
	.i2c = gm200_i2c_new,
	.ibus = gm200_ibus_new,
	.iccsense = gf100_iccsense_new,
	.imem = nv50_instmem_new,
	.ltc = gm200_ltc_new,
	.mc = gk20a_mc_new,
	.mmu = gm200_mmu_new,
	.mxm = nv50_mxm_new,
	.pci = gk104_pci_new,
	.pmu = gm107_pmu_new,
	.therm = gm200_therm_new,
	.secboot = gm200_secboot_new,
	.timer = gk20a_timer_new,
	.top = gk104_top_new,
	.volt = gk104_volt_new,
	.ce[0] = gm200_ce_new,
	.ce[1] = gm200_ce_new,
	.ce[2] = gm200_ce_new,
	.disp = gm200_disp_new,
	.dma = gf119_dma_new,
	.fifo = gm200_fifo_new,
	.gr = gm200_gr_new,
	.sw = gf100_sw_new,
};

static const struct nvkm_device_chip
nv12b_chipset = {
	.name = "GM20B",
	.bar = gm20b_bar_new,
	.bus = gf100_bus_new,
	.clk = gm20b_clk_new,
	.fb = gm20b_fb_new,
	.fuse = gm107_fuse_new,
	.ibus = gk20a_ibus_new,
	.imem = gk20a_instmem_new,
	.ltc = gm200_ltc_new,
	.mc = gk20a_mc_new,
	.mmu = gm20b_mmu_new,
	.pmu = gm20b_pmu_new,
	.secboot = gm20b_secboot_new,
	.timer = gk20a_timer_new,
	.top = gk104_top_new,
	.ce[2] = gm200_ce_new,
	.volt = gm20b_volt_new,
	.dma = gf119_dma_new,
	.fifo = gm20b_fifo_new,
	.gr = gm20b_gr_new,
	.sw = gf100_sw_new,
};

static const struct nvkm_device_chip
nv130_chipset = {
	.name = "GP100",
	.bar = gm107_bar_new,
	.bios = nvkm_bios_new,
	.bus = gf100_bus_new,
	.devinit = gm200_devinit_new,
	.fault = gp100_fault_new,
	.fb = gp100_fb_new,
	.fuse = gm107_fuse_new,
	.gpio = gk104_gpio_new,
	.i2c = gm200_i2c_new,
	.ibus = gm200_ibus_new,
	.imem = nv50_instmem_new,
	.ltc = gp100_ltc_new,
	.mc = gp100_mc_new,
	.mmu = gp100_mmu_new,
	.therm = gp100_therm_new,
	.secboot = gm200_secboot_new,
	.pci = gp100_pci_new,
	.pmu = gp100_pmu_new,
	.timer = gk20a_timer_new,
	.top = gk104_top_new,
	.ce[0] = gp100_ce_new,
	.ce[1] = gp100_ce_new,
	.ce[2] = gp100_ce_new,
	.ce[3] = gp100_ce_new,
	.ce[4] = gp100_ce_new,
	.ce[5] = gp100_ce_new,
	.dma = gf119_dma_new,
	.disp = gp100_disp_new,
	.fifo = gp100_fifo_new,
	.gr = gp100_gr_new,
	.sw = gf100_sw_new,
};

static const struct nvkm_device_chip
nv132_chipset = {
	.name = "GP102",
	.bar = gm107_bar_new,
	.bios = nvkm_bios_new,
	.bus = gf100_bus_new,
	.devinit = gm200_devinit_new,
	.fault = gp100_fault_new,
	.fb = gp102_fb_new,
	.fuse = gm107_fuse_new,
	.gpio = gk104_gpio_new,
	.i2c = gm200_i2c_new,
	.ibus = gm200_ibus_new,
	.imem = nv50_instmem_new,
	.ltc = gp102_ltc_new,
	.mc = gp100_mc_new,
	.mmu = gp100_mmu_new,
	.therm = gp100_therm_new,
	.secboot = gp102_secboot_new,
	.pci = gp100_pci_new,
	.pmu = gp102_pmu_new,
	.timer = gk20a_timer_new,
	.top = gk104_top_new,
	.ce[0] = gp102_ce_new,
	.ce[1] = gp102_ce_new,
	.ce[2] = gp102_ce_new,
	.ce[3] = gp102_ce_new,
	.disp = gp102_disp_new,
	.dma = gf119_dma_new,
	.fifo = gp100_fifo_new,
	.gr = gp102_gr_new,
	.nvdec[0] = gp102_nvdec_new,
	.sec2 = gp102_sec2_new,
	.sw = gf100_sw_new,
};

static const struct nvkm_device_chip
nv134_chipset = {
	.name = "GP104",
	.bar = gm107_bar_new,
	.bios = nvkm_bios_new,
	.bus = gf100_bus_new,
	.devinit = gm200_devinit_new,
	.fault = gp100_fault_new,
	.fb = gp102_fb_new,
	.fuse = gm107_fuse_new,
	.gpio = gk104_gpio_new,
	.i2c = gm200_i2c_new,
	.ibus = gm200_ibus_new,
	.imem = nv50_instmem_new,
	.ltc = gp102_ltc_new,
	.mc = gp100_mc_new,
	.mmu = gp100_mmu_new,
	.therm = gp100_therm_new,
	.secboot = gp102_secboot_new,
	.pci = gp100_pci_new,
	.pmu = gp102_pmu_new,
	.timer = gk20a_timer_new,
	.top = gk104_top_new,
	.ce[0] = gp102_ce_new,
	.ce[1] = gp102_ce_new,
	.ce[2] = gp102_ce_new,
	.ce[3] = gp102_ce_new,
	.disp = gp102_disp_new,
	.dma = gf119_dma_new,
	.fifo = gp100_fifo_new,
	.gr = gp104_gr_new,
	.nvdec[0] = gp102_nvdec_new,
	.sec2 = gp102_sec2_new,
	.sw = gf100_sw_new,
};

static const struct nvkm_device_chip
nv136_chipset = {
	.name = "GP106",
	.bar = gm107_bar_new,
	.bios = nvkm_bios_new,
	.bus = gf100_bus_new,
	.devinit = gm200_devinit_new,
	.fault = gp100_fault_new,
	.fb = gp102_fb_new,
	.fuse = gm107_fuse_new,
	.gpio = gk104_gpio_new,
	.i2c = gm200_i2c_new,
	.ibus = gm200_ibus_new,
	.imem = nv50_instmem_new,
	.ltc = gp102_ltc_new,
	.mc = gp100_mc_new,
	.mmu = gp100_mmu_new,
	.therm = gp100_therm_new,
	.secboot = gp102_secboot_new,
	.pci = gp100_pci_new,
	.pmu = gp102_pmu_new,
	.timer = gk20a_timer_new,
	.top = gk104_top_new,
	.ce[0] = gp102_ce_new,
	.ce[1] = gp102_ce_new,
	.ce[2] = gp102_ce_new,
	.ce[3] = gp102_ce_new,
	.disp = gp102_disp_new,
	.dma = gf119_dma_new,
	.fifo = gp100_fifo_new,
	.gr = gp104_gr_new,
	.nvdec[0] = gp102_nvdec_new,
	.sec2 = gp102_sec2_new,
	.sw = gf100_sw_new,
};

static const struct nvkm_device_chip
nv137_chipset = {
	.name = "GP107",
	.bar = gm107_bar_new,
	.bios = nvkm_bios_new,
	.bus = gf100_bus_new,
	.devinit = gm200_devinit_new,
	.fault = gp100_fault_new,
	.fb = gp102_fb_new,
	.fuse = gm107_fuse_new,
	.gpio = gk104_gpio_new,
	.i2c = gm200_i2c_new,
	.ibus = gm200_ibus_new,
	.imem = nv50_instmem_new,
	.ltc = gp102_ltc_new,
	.mc = gp100_mc_new,
	.mmu = gp100_mmu_new,
	.therm = gp100_therm_new,
	.secboot = gp102_secboot_new,
	.pci = gp100_pci_new,
	.pmu = gp102_pmu_new,
	.timer = gk20a_timer_new,
	.top = gk104_top_new,
	.ce[0] = gp102_ce_new,
	.ce[1] = gp102_ce_new,
	.ce[2] = gp102_ce_new,
	.ce[3] = gp102_ce_new,
	.disp = gp102_disp_new,
	.dma = gf119_dma_new,
	.fifo = gp100_fifo_new,
	.gr = gp107_gr_new,
	.nvdec[0] = gp102_nvdec_new,
	.sec2 = gp102_sec2_new,
	.sw = gf100_sw_new,
};

static const struct nvkm_device_chip
nv138_chipset = {
	.name = "GP108",
	.bar = gm107_bar_new,
	.bios = nvkm_bios_new,
	.bus = gf100_bus_new,
	.devinit = gm200_devinit_new,
	.fault = gp100_fault_new,
	.fb = gp102_fb_new,
	.fuse = gm107_fuse_new,
	.gpio = gk104_gpio_new,
	.i2c = gm200_i2c_new,
	.ibus = gm200_ibus_new,
	.imem = nv50_instmem_new,
	.ltc = gp102_ltc_new,
	.mc = gp100_mc_new,
	.mmu = gp100_mmu_new,
	.therm = gp100_therm_new,
	.secboot = gp108_secboot_new,
	.pci = gp100_pci_new,
	.pmu = gp102_pmu_new,
	.timer = gk20a_timer_new,
	.top = gk104_top_new,
	.ce[0] = gp102_ce_new,
	.ce[1] = gp102_ce_new,
	.ce[2] = gp102_ce_new,
	.ce[3] = gp102_ce_new,
	.disp = gp102_disp_new,
	.dma = gf119_dma_new,
	.fifo = gp100_fifo_new,
	.gr = gp107_gr_new,
	.nvdec[0] = gp102_nvdec_new,
	.sec2 = gp102_sec2_new,
	.sw = gf100_sw_new,
};

static const struct nvkm_device_chip
nv13b_chipset = {
	.name = "GP10B",
	.bar = gm20b_bar_new,
	.bus = gf100_bus_new,
	.fault = gp100_fault_new,
	.fb = gp10b_fb_new,
	.fuse = gm107_fuse_new,
	.ibus = gp10b_ibus_new,
	.imem = gk20a_instmem_new,
	.ltc = gp102_ltc_new,
	.mc = gp10b_mc_new,
	.mmu = gp10b_mmu_new,
	.secboot = gp10b_secboot_new,
	.pmu = gm20b_pmu_new,
	.timer = gk20a_timer_new,
	.top = gk104_top_new,
	.ce[2] = gp102_ce_new,
	.dma = gf119_dma_new,
	.fifo = gp10b_fifo_new,
	.gr = gp10b_gr_new,
	.sw = gf100_sw_new,
};

static const struct nvkm_device_chip
nv140_chipset = {
	.name = "GV100",
	.bar = gm107_bar_new,
	.bios = nvkm_bios_new,
	.bus = gf100_bus_new,
	.devinit = gv100_devinit_new,
	.fault = gv100_fault_new,
	.fb = gv100_fb_new,
	.fuse = gm107_fuse_new,
	.gpio = gk104_gpio_new,
	.gsp = gv100_gsp_new,
	.i2c = gm200_i2c_new,
	.ibus = gm200_ibus_new,
	.imem = nv50_instmem_new,
	.ltc = gp102_ltc_new,
	.mc = gp100_mc_new,
	.mmu = gv100_mmu_new,
	.pci = gp100_pci_new,
	.pmu = gp102_pmu_new,
	.secboot = gp108_secboot_new,
	.therm = gp100_therm_new,
	.timer = gk20a_timer_new,
	.top = gk104_top_new,
	.disp = gv100_disp_new,
	.ce[0] = gv100_ce_new,
	.ce[1] = gv100_ce_new,
	.ce[2] = gv100_ce_new,
	.ce[3] = gv100_ce_new,
	.ce[4] = gv100_ce_new,
	.ce[5] = gv100_ce_new,
	.ce[6] = gv100_ce_new,
	.ce[7] = gv100_ce_new,
	.ce[8] = gv100_ce_new,
	.dma = gv100_dma_new,
	.fifo = gv100_fifo_new,
	.gr = gv100_gr_new,
	.nvdec[0] = gp102_nvdec_new,
	.sec2 = gp102_sec2_new,
};

static const struct nvkm_device_chip
nv162_chipset = {
	.name = "TU102",
	.bar = tu102_bar_new,
	.bios = nvkm_bios_new,
	.bus = gf100_bus_new,
	.devinit = tu102_devinit_new,
	.fault = tu102_fault_new,
	.fb = gv100_fb_new,
	.fuse = gm107_fuse_new,
	.gpio = gk104_gpio_new,
	.gsp = gv100_gsp_new,
	.i2c = gm200_i2c_new,
	.ibus = gm200_ibus_new,
	.imem = nv50_instmem_new,
	.ltc = gp102_ltc_new,
	.mc = tu102_mc_new,
	.mmu = tu102_mmu_new,
	.pci = gp100_pci_new,
	.pmu = gp102_pmu_new,
	.therm = gp100_therm_new,
	.timer = gk20a_timer_new,
	.top = gk104_top_new,
	.ce[0] = tu102_ce_new,
	.ce[1] = tu102_ce_new,
	.ce[2] = tu102_ce_new,
	.ce[3] = tu102_ce_new,
	.ce[4] = tu102_ce_new,
	.disp = tu102_disp_new,
	.dma = gv100_dma_new,
	.fifo = tu102_fifo_new,
	.nvdec[0] = gp102_nvdec_new,
	.sec2 = tu102_sec2_new,
};

static const struct nvkm_device_chip
nv164_chipset = {
	.name = "TU104",
	.bar = tu102_bar_new,
	.bios = nvkm_bios_new,
	.bus = gf100_bus_new,
	.devinit = tu102_devinit_new,
	.fault = tu102_fault_new,
	.fb = gv100_fb_new,
	.fuse = gm107_fuse_new,
	.gpio = gk104_gpio_new,
	.gsp = gv100_gsp_new,
	.i2c = gm200_i2c_new,
	.ibus = gm200_ibus_new,
	.imem = nv50_instmem_new,
	.ltc = gp102_ltc_new,
	.mc = tu102_mc_new,
	.mmu = tu102_mmu_new,
	.pci = gp100_pci_new,
	.pmu = gp102_pmu_new,
	.therm = gp100_therm_new,
	.timer = gk20a_timer_new,
	.top = gk104_top_new,
	.ce[0] = tu102_ce_new,
	.ce[1] = tu102_ce_new,
	.ce[2] = tu102_ce_new,
	.ce[3] = tu102_ce_new,
	.ce[4] = tu102_ce_new,
	.disp = tu102_disp_new,
	.dma = gv100_dma_new,
	.fifo = tu102_fifo_new,
	.nvdec[0] = gp102_nvdec_new,
	.sec2 = tu102_sec2_new,
};

static const struct nvkm_device_chip
nv166_chipset = {
	.name = "TU106",
	.bar = tu102_bar_new,
	.bios = nvkm_bios_new,
	.bus = gf100_bus_new,
	.devinit = tu102_devinit_new,
	.fault = tu102_fault_new,
	.fb = gv100_fb_new,
	.fuse = gm107_fuse_new,
	.gpio = gk104_gpio_new,
	.gsp = gv100_gsp_new,
	.i2c = gm200_i2c_new,
	.ibus = gm200_ibus_new,
	.imem = nv50_instmem_new,
	.ltc = gp102_ltc_new,
	.mc = tu102_mc_new,
	.mmu = tu102_mmu_new,
	.pci = gp100_pci_new,
	.pmu = gp102_pmu_new,
	.therm = gp100_therm_new,
	.timer = gk20a_timer_new,
	.top = gk104_top_new,
	.ce[0] = tu102_ce_new,
	.ce[1] = tu102_ce_new,
	.ce[2] = tu102_ce_new,
	.ce[3] = tu102_ce_new,
	.ce[4] = tu102_ce_new,
	.disp = tu102_disp_new,
	.dma = gv100_dma_new,
	.fifo = tu102_fifo_new,
	.nvdec[0] = gp102_nvdec_new,
	.sec2 = tu102_sec2_new,
};

<<<<<<< HEAD
=======
static const struct nvkm_device_chip
nv167_chipset = {
	.name = "TU117",
	.bar = tu102_bar_new,
	.bios = nvkm_bios_new,
	.bus = gf100_bus_new,
	.devinit = tu102_devinit_new,
	.fault = tu102_fault_new,
	.fb = gv100_fb_new,
	.fuse = gm107_fuse_new,
	.gpio = gk104_gpio_new,
	.gsp = gv100_gsp_new,
	.i2c = gm200_i2c_new,
	.ibus = gm200_ibus_new,
	.imem = nv50_instmem_new,
	.ltc = gp102_ltc_new,
	.mc = tu102_mc_new,
	.mmu = tu102_mmu_new,
	.pci = gp100_pci_new,
	.pmu = gp102_pmu_new,
	.therm = gp100_therm_new,
	.timer = gk20a_timer_new,
	.top = gk104_top_new,
	.ce[0] = tu102_ce_new,
	.ce[1] = tu102_ce_new,
	.ce[2] = tu102_ce_new,
	.ce[3] = tu102_ce_new,
	.ce[4] = tu102_ce_new,
	.disp = tu102_disp_new,
	.dma = gv100_dma_new,
	.fifo = tu102_fifo_new,
	.nvdec[0] = gp102_nvdec_new,
	.sec2 = tu102_sec2_new,
};

>>>>>>> 0ecfebd2
static int
nvkm_device_event_ctor(struct nvkm_object *object, void *data, u32 size,
		       struct nvkm_notify *notify)
{
	if (!WARN_ON(size != 0)) {
		notify->size  = 0;
		notify->types = 1;
		notify->index = 0;
		return 0;
	}
	return -EINVAL;
}

static const struct nvkm_event_func
nvkm_device_event_func = {
	.ctor = nvkm_device_event_ctor,
};

struct nvkm_subdev *
nvkm_device_subdev(struct nvkm_device *device, int index)
{
	struct nvkm_engine *engine;

	if (device->disable_mask & (1ULL << index))
		return NULL;

	switch (index) {
#define _(n,p,m) case NVKM_SUBDEV_##n: if (p) return (m); break
	_(BAR     , device->bar     , &device->bar->subdev);
	_(VBIOS   , device->bios    , &device->bios->subdev);
	_(BUS     , device->bus     , &device->bus->subdev);
	_(CLK     , device->clk     , &device->clk->subdev);
	_(DEVINIT , device->devinit , &device->devinit->subdev);
	_(FAULT   , device->fault   , &device->fault->subdev);
	_(FB      , device->fb      , &device->fb->subdev);
	_(FUSE    , device->fuse    , &device->fuse->subdev);
	_(GPIO    , device->gpio    , &device->gpio->subdev);
	_(GSP     , device->gsp     , &device->gsp->subdev);
	_(I2C     , device->i2c     , &device->i2c->subdev);
	_(IBUS    , device->ibus    ,  device->ibus);
	_(ICCSENSE, device->iccsense, &device->iccsense->subdev);
	_(INSTMEM , device->imem    , &device->imem->subdev);
	_(LTC     , device->ltc     , &device->ltc->subdev);
	_(MC      , device->mc      , &device->mc->subdev);
	_(MMU     , device->mmu     , &device->mmu->subdev);
	_(MXM     , device->mxm     ,  device->mxm);
	_(PCI     , device->pci     , &device->pci->subdev);
	_(PMU     , device->pmu     , &device->pmu->subdev);
	_(SECBOOT , device->secboot , &device->secboot->subdev);
	_(THERM   , device->therm   , &device->therm->subdev);
	_(TIMER   , device->timer   , &device->timer->subdev);
	_(TOP     , device->top     , &device->top->subdev);
	_(VOLT    , device->volt    , &device->volt->subdev);
#undef _
	default:
		engine = nvkm_device_engine(device, index);
		if (engine)
			return &engine->subdev;
		break;
	}
	return NULL;
}

struct nvkm_engine *
nvkm_device_engine(struct nvkm_device *device, int index)
{
	if (device->disable_mask & (1ULL << index))
		return NULL;

	switch (index) {
#define _(n,p,m) case NVKM_ENGINE_##n: if (p) return (m); break
	_(BSP    , device->bsp     ,  device->bsp);
	_(CE0    , device->ce[0]   ,  device->ce[0]);
	_(CE1    , device->ce[1]   ,  device->ce[1]);
	_(CE2    , device->ce[2]   ,  device->ce[2]);
	_(CE3    , device->ce[3]   ,  device->ce[3]);
	_(CE4    , device->ce[4]   ,  device->ce[4]);
	_(CE5    , device->ce[5]   ,  device->ce[5]);
	_(CE6    , device->ce[6]   ,  device->ce[6]);
	_(CE7    , device->ce[7]   ,  device->ce[7]);
	_(CE8    , device->ce[8]   ,  device->ce[8]);
	_(CIPHER , device->cipher  ,  device->cipher);
	_(DISP   , device->disp    , &device->disp->engine);
	_(DMAOBJ , device->dma     , &device->dma->engine);
	_(FIFO   , device->fifo    , &device->fifo->engine);
	_(GR     , device->gr      , &device->gr->engine);
	_(IFB    , device->ifb     ,  device->ifb);
	_(ME     , device->me      ,  device->me);
	_(MPEG   , device->mpeg    ,  device->mpeg);
	_(MSENC  , device->msenc   ,  device->msenc);
	_(MSPDEC , device->mspdec  ,  device->mspdec);
	_(MSPPP  , device->msppp   ,  device->msppp);
	_(MSVLD  , device->msvld   ,  device->msvld);
	_(NVENC0 , device->nvenc[0],  device->nvenc[0]);
	_(NVENC1 , device->nvenc[1],  device->nvenc[1]);
	_(NVENC2 , device->nvenc[2],  device->nvenc[2]);
	_(NVDEC0 , device->nvdec[0], &device->nvdec[0]->engine);
	_(NVDEC1 , device->nvdec[1], &device->nvdec[1]->engine);
	_(NVDEC2 , device->nvdec[2], &device->nvdec[2]->engine);
	_(PM     , device->pm      , &device->pm->engine);
	_(SEC    , device->sec     ,  device->sec);
	_(SEC2   , device->sec2    , &device->sec2->engine);
	_(SW     , device->sw      , &device->sw->engine);
	_(VIC    , device->vic     ,  device->vic);
	_(VP     , device->vp      ,  device->vp);
#undef _
	default:
		WARN_ON(1);
		break;
	}
	return NULL;
}

int
nvkm_device_fini(struct nvkm_device *device, bool suspend)
{
	const char *action = suspend ? "suspend" : "fini";
	struct nvkm_subdev *subdev;
	int ret, i;
	s64 time;

	nvdev_trace(device, "%s running...\n", action);
	time = ktime_to_us(ktime_get());

	nvkm_acpi_fini(device);

	for (i = NVKM_SUBDEV_NR - 1; i >= 0; i--) {
		if ((subdev = nvkm_device_subdev(device, i))) {
			ret = nvkm_subdev_fini(subdev, suspend);
			if (ret && suspend)
				goto fail;
		}
	}

	nvkm_therm_clkgate_fini(device->therm, suspend);

	if (device->func->fini)
		device->func->fini(device, suspend);

	time = ktime_to_us(ktime_get()) - time;
	nvdev_trace(device, "%s completed in %lldus...\n", action, time);
	return 0;

fail:
	do {
		if ((subdev = nvkm_device_subdev(device, i))) {
			int rret = nvkm_subdev_init(subdev);
			if (rret)
				nvkm_fatal(subdev, "failed restart, %d\n", ret);
		}
	} while (++i < NVKM_SUBDEV_NR);

	nvdev_trace(device, "%s failed with %d\n", action, ret);
	return ret;
}

static int
nvkm_device_preinit(struct nvkm_device *device)
{
	struct nvkm_subdev *subdev;
	int ret, i;
	s64 time;

	nvdev_trace(device, "preinit running...\n");
	time = ktime_to_us(ktime_get());

	if (device->func->preinit) {
		ret = device->func->preinit(device);
		if (ret)
			goto fail;
	}

	for (i = 0; i < NVKM_SUBDEV_NR; i++) {
		if ((subdev = nvkm_device_subdev(device, i))) {
			ret = nvkm_subdev_preinit(subdev);
			if (ret)
				goto fail;
		}
	}

	ret = nvkm_devinit_post(device->devinit, &device->disable_mask);
	if (ret)
		goto fail;

	time = ktime_to_us(ktime_get()) - time;
	nvdev_trace(device, "preinit completed in %lldus\n", time);
	return 0;

fail:
	nvdev_error(device, "preinit failed with %d\n", ret);
	return ret;
}

int
nvkm_device_init(struct nvkm_device *device)
{
	struct nvkm_subdev *subdev;
	int ret, i;
	s64 time;

	ret = nvkm_device_preinit(device);
	if (ret)
		return ret;

	nvkm_device_fini(device, false);

	nvdev_trace(device, "init running...\n");
	time = ktime_to_us(ktime_get());

	if (device->func->init) {
		ret = device->func->init(device);
		if (ret)
			goto fail;
	}

	for (i = 0; i < NVKM_SUBDEV_NR; i++) {
		if ((subdev = nvkm_device_subdev(device, i))) {
			ret = nvkm_subdev_init(subdev);
			if (ret)
				goto fail_subdev;
		}
	}

	nvkm_acpi_init(device);
	nvkm_therm_clkgate_enable(device->therm);

	time = ktime_to_us(ktime_get()) - time;
	nvdev_trace(device, "init completed in %lldus\n", time);
	return 0;

fail_subdev:
	do {
		if ((subdev = nvkm_device_subdev(device, i)))
			nvkm_subdev_fini(subdev, false);
	} while (--i >= 0);

fail:
	nvkm_device_fini(device, false);

	nvdev_error(device, "init failed with %d\n", ret);
	return ret;
}

void
nvkm_device_del(struct nvkm_device **pdevice)
{
	struct nvkm_device *device = *pdevice;
	int i;
	if (device) {
		mutex_lock(&nv_devices_mutex);
		device->disable_mask = 0;
		for (i = NVKM_SUBDEV_NR - 1; i >= 0; i--) {
			struct nvkm_subdev *subdev =
				nvkm_device_subdev(device, i);
			nvkm_subdev_del(&subdev);
		}

		nvkm_event_fini(&device->event);

		if (device->pri)
			iounmap(device->pri);
		list_del(&device->head);

		if (device->func->dtor)
			*pdevice = device->func->dtor(device);
		mutex_unlock(&nv_devices_mutex);

		kfree(*pdevice);
		*pdevice = NULL;
	}
}

int
nvkm_device_ctor(const struct nvkm_device_func *func,
		 const struct nvkm_device_quirk *quirk,
		 struct device *dev, enum nvkm_device_type type, u64 handle,
		 const char *name, const char *cfg, const char *dbg,
		 bool detect, bool mmio, u64 subdev_mask,
		 struct nvkm_device *device)
{
	struct nvkm_subdev *subdev;
	u64 mmio_base, mmio_size;
	u32 boot0, strap;
	void __iomem *map;
	int ret = -EEXIST, i;
	unsigned chipset;

	mutex_lock(&nv_devices_mutex);
	if (nvkm_device_find_locked(handle))
		goto done;

	device->func = func;
	device->quirk = quirk;
	device->dev = dev;
	device->type = type;
	device->handle = handle;
	device->cfgopt = cfg;
	device->dbgopt = dbg;
	device->name = name;
	list_add_tail(&device->head, &nv_devices);
	device->debug = nvkm_dbgopt(device->dbgopt, "device");

	ret = nvkm_event_init(&nvkm_device_event_func, 1, 1, &device->event);
	if (ret)
		goto done;

	mmio_base = device->func->resource_addr(device, 0);
	mmio_size = device->func->resource_size(device, 0);

	/* identify the chipset, and determine classes of subdev/engines */
	if (detect) {
		map = ioremap(mmio_base, 0x102000);
		if (ret = -ENOMEM, map == NULL)
			goto done;

		/* switch mmio to cpu's native endianness */
#ifndef __BIG_ENDIAN
		if (ioread32_native(map + 0x000004) != 0x00000000) {
#else
		if (ioread32_native(map + 0x000004) == 0x00000000) {
#endif
			iowrite32_native(0x01000001, map + 0x000004);
			ioread32_native(map);
		}

		/* read boot0 and strapping information */
		boot0 = ioread32_native(map + 0x000000);
		strap = ioread32_native(map + 0x101000);
		iounmap(map);

		/* chipset can be overridden for devel/testing purposes */
		chipset = nvkm_longopt(device->cfgopt, "NvChipset", 0);
		if (chipset) {
			u32 override_boot0;

			if (chipset >= 0x10) {
				override_boot0  = ((chipset & 0x1ff) << 20);
				override_boot0 |= 0x000000a1;
			} else {
				if (chipset != 0x04)
					override_boot0 = 0x20104000;
				else
					override_boot0 = 0x20004000;
			}

			nvdev_warn(device, "CHIPSET OVERRIDE: %08x -> %08x\n",
				   boot0, override_boot0);
			boot0 = override_boot0;
		}

		/* determine chipset and derive architecture from it */
		if ((boot0 & 0x1f000000) > 0) {
			device->chipset = (boot0 & 0x1ff00000) >> 20;
			device->chiprev = (boot0 & 0x000000ff);
			switch (device->chipset & 0x1f0) {
			case 0x010: {
				if (0x461 & (1 << (device->chipset & 0xf)))
					device->card_type = NV_10;
				else
					device->card_type = NV_11;
				device->chiprev = 0x00;
				break;
			}
			case 0x020: device->card_type = NV_20; break;
			case 0x030: device->card_type = NV_30; break;
			case 0x040:
			case 0x060: device->card_type = NV_40; break;
			case 0x050:
			case 0x080:
			case 0x090:
			case 0x0a0: device->card_type = NV_50; break;
			case 0x0c0:
			case 0x0d0: device->card_type = NV_C0; break;
			case 0x0e0:
			case 0x0f0:
			case 0x100: device->card_type = NV_E0; break;
			case 0x110:
			case 0x120: device->card_type = GM100; break;
			case 0x130: device->card_type = GP100; break;
			case 0x140: device->card_type = GV100; break;
			case 0x160: device->card_type = TU100; break;
			default:
				break;
			}
		} else
		if ((boot0 & 0xff00fff0) == 0x20004000) {
			if (boot0 & 0x00f00000)
				device->chipset = 0x05;
			else
				device->chipset = 0x04;
			device->card_type = NV_04;
		}

		switch (device->chipset) {
		case 0x004: device->chip = &nv4_chipset; break;
		case 0x005: device->chip = &nv5_chipset; break;
		case 0x010: device->chip = &nv10_chipset; break;
		case 0x011: device->chip = &nv11_chipset; break;
		case 0x015: device->chip = &nv15_chipset; break;
		case 0x017: device->chip = &nv17_chipset; break;
		case 0x018: device->chip = &nv18_chipset; break;
		case 0x01a: device->chip = &nv1a_chipset; break;
		case 0x01f: device->chip = &nv1f_chipset; break;
		case 0x020: device->chip = &nv20_chipset; break;
		case 0x025: device->chip = &nv25_chipset; break;
		case 0x028: device->chip = &nv28_chipset; break;
		case 0x02a: device->chip = &nv2a_chipset; break;
		case 0x030: device->chip = &nv30_chipset; break;
		case 0x031: device->chip = &nv31_chipset; break;
		case 0x034: device->chip = &nv34_chipset; break;
		case 0x035: device->chip = &nv35_chipset; break;
		case 0x036: device->chip = &nv36_chipset; break;
		case 0x040: device->chip = &nv40_chipset; break;
		case 0x041: device->chip = &nv41_chipset; break;
		case 0x042: device->chip = &nv42_chipset; break;
		case 0x043: device->chip = &nv43_chipset; break;
		case 0x044: device->chip = &nv44_chipset; break;
		case 0x045: device->chip = &nv45_chipset; break;
		case 0x046: device->chip = &nv46_chipset; break;
		case 0x047: device->chip = &nv47_chipset; break;
		case 0x049: device->chip = &nv49_chipset; break;
		case 0x04a: device->chip = &nv4a_chipset; break;
		case 0x04b: device->chip = &nv4b_chipset; break;
		case 0x04c: device->chip = &nv4c_chipset; break;
		case 0x04e: device->chip = &nv4e_chipset; break;
		case 0x050: device->chip = &nv50_chipset; break;
		case 0x063: device->chip = &nv63_chipset; break;
		case 0x067: device->chip = &nv67_chipset; break;
		case 0x068: device->chip = &nv68_chipset; break;
		case 0x084: device->chip = &nv84_chipset; break;
		case 0x086: device->chip = &nv86_chipset; break;
		case 0x092: device->chip = &nv92_chipset; break;
		case 0x094: device->chip = &nv94_chipset; break;
		case 0x096: device->chip = &nv96_chipset; break;
		case 0x098: device->chip = &nv98_chipset; break;
		case 0x0a0: device->chip = &nva0_chipset; break;
		case 0x0a3: device->chip = &nva3_chipset; break;
		case 0x0a5: device->chip = &nva5_chipset; break;
		case 0x0a8: device->chip = &nva8_chipset; break;
		case 0x0aa: device->chip = &nvaa_chipset; break;
		case 0x0ac: device->chip = &nvac_chipset; break;
		case 0x0af: device->chip = &nvaf_chipset; break;
		case 0x0c0: device->chip = &nvc0_chipset; break;
		case 0x0c1: device->chip = &nvc1_chipset; break;
		case 0x0c3: device->chip = &nvc3_chipset; break;
		case 0x0c4: device->chip = &nvc4_chipset; break;
		case 0x0c8: device->chip = &nvc8_chipset; break;
		case 0x0ce: device->chip = &nvce_chipset; break;
		case 0x0cf: device->chip = &nvcf_chipset; break;
		case 0x0d7: device->chip = &nvd7_chipset; break;
		case 0x0d9: device->chip = &nvd9_chipset; break;
		case 0x0e4: device->chip = &nve4_chipset; break;
		case 0x0e6: device->chip = &nve6_chipset; break;
		case 0x0e7: device->chip = &nve7_chipset; break;
		case 0x0ea: device->chip = &nvea_chipset; break;
		case 0x0f0: device->chip = &nvf0_chipset; break;
		case 0x0f1: device->chip = &nvf1_chipset; break;
		case 0x106: device->chip = &nv106_chipset; break;
		case 0x108: device->chip = &nv108_chipset; break;
		case 0x117: device->chip = &nv117_chipset; break;
		case 0x118: device->chip = &nv118_chipset; break;
		case 0x120: device->chip = &nv120_chipset; break;
		case 0x124: device->chip = &nv124_chipset; break;
		case 0x126: device->chip = &nv126_chipset; break;
		case 0x12b: device->chip = &nv12b_chipset; break;
		case 0x130: device->chip = &nv130_chipset; break;
		case 0x132: device->chip = &nv132_chipset; break;
		case 0x134: device->chip = &nv134_chipset; break;
		case 0x136: device->chip = &nv136_chipset; break;
		case 0x137: device->chip = &nv137_chipset; break;
		case 0x138: device->chip = &nv138_chipset; break;
		case 0x13b: device->chip = &nv13b_chipset; break;
		case 0x140: device->chip = &nv140_chipset; break;
		case 0x162: device->chip = &nv162_chipset; break;
		case 0x164: device->chip = &nv164_chipset; break;
		case 0x166: device->chip = &nv166_chipset; break;
<<<<<<< HEAD
=======
		case 0x167: device->chip = &nv167_chipset; break;
>>>>>>> 0ecfebd2
		default:
			nvdev_error(device, "unknown chipset (%08x)\n", boot0);
			goto done;
		}

		nvdev_info(device, "NVIDIA %s (%08x)\n",
			   device->chip->name, boot0);

		/* determine frequency of timing crystal */
		if ( device->card_type <= NV_10 || device->chipset < 0x17 ||
		    (device->chipset >= 0x20 && device->chipset < 0x25))
			strap &= 0x00000040;
		else
			strap &= 0x00400040;

		switch (strap) {
		case 0x00000000: device->crystal = 13500; break;
		case 0x00000040: device->crystal = 14318; break;
		case 0x00400000: device->crystal = 27000; break;
		case 0x00400040: device->crystal = 25000; break;
		}
	} else {
		device->chip = &null_chipset;
	}

	if (!device->name)
		device->name = device->chip->name;

	if (mmio) {
		device->pri = ioremap(mmio_base, mmio_size);
		if (!device->pri) {
			nvdev_error(device, "unable to map PRI\n");
			ret = -ENOMEM;
			goto done;
		}
	}

	mutex_init(&device->mutex);

	for (i = 0; i < NVKM_SUBDEV_NR; i++) {
#define _(s,m) case s:                                                         \
	if (device->chip->m && (subdev_mask & (1ULL << (s)))) {                \
		ret = device->chip->m(device, (s), &device->m);                \
		if (ret) {                                                     \
			subdev = nvkm_device_subdev(device, (s));              \
			nvkm_subdev_del(&subdev);                              \
			device->m = NULL;                                      \
			if (ret != -ENODEV) {                                  \
				nvdev_error(device, "%s ctor failed, %d\n",    \
					    nvkm_subdev_name[s], ret);         \
				goto done;                                     \
			}                                                      \
		}                                                              \
	}                                                                      \
	break
		switch (i) {
		_(NVKM_SUBDEV_BAR     ,      bar);
		_(NVKM_SUBDEV_VBIOS   ,     bios);
		_(NVKM_SUBDEV_BUS     ,      bus);
		_(NVKM_SUBDEV_CLK     ,      clk);
		_(NVKM_SUBDEV_DEVINIT ,  devinit);
		_(NVKM_SUBDEV_FAULT   ,    fault);
		_(NVKM_SUBDEV_FB      ,       fb);
		_(NVKM_SUBDEV_FUSE    ,     fuse);
		_(NVKM_SUBDEV_GPIO    ,     gpio);
		_(NVKM_SUBDEV_GSP     ,      gsp);
		_(NVKM_SUBDEV_I2C     ,      i2c);
		_(NVKM_SUBDEV_IBUS    ,     ibus);
		_(NVKM_SUBDEV_ICCSENSE, iccsense);
		_(NVKM_SUBDEV_INSTMEM ,     imem);
		_(NVKM_SUBDEV_LTC     ,      ltc);
		_(NVKM_SUBDEV_MC      ,       mc);
		_(NVKM_SUBDEV_MMU     ,      mmu);
		_(NVKM_SUBDEV_MXM     ,      mxm);
		_(NVKM_SUBDEV_PCI     ,      pci);
		_(NVKM_SUBDEV_PMU     ,      pmu);
		_(NVKM_SUBDEV_SECBOOT ,  secboot);
		_(NVKM_SUBDEV_THERM   ,    therm);
		_(NVKM_SUBDEV_TIMER   ,    timer);
		_(NVKM_SUBDEV_TOP     ,      top);
		_(NVKM_SUBDEV_VOLT    ,     volt);
		_(NVKM_ENGINE_BSP     ,      bsp);
		_(NVKM_ENGINE_CE0     ,    ce[0]);
		_(NVKM_ENGINE_CE1     ,    ce[1]);
		_(NVKM_ENGINE_CE2     ,    ce[2]);
		_(NVKM_ENGINE_CE3     ,    ce[3]);
		_(NVKM_ENGINE_CE4     ,    ce[4]);
		_(NVKM_ENGINE_CE5     ,    ce[5]);
		_(NVKM_ENGINE_CE6     ,    ce[6]);
		_(NVKM_ENGINE_CE7     ,    ce[7]);
		_(NVKM_ENGINE_CE8     ,    ce[8]);
		_(NVKM_ENGINE_CIPHER  ,   cipher);
		_(NVKM_ENGINE_DISP    ,     disp);
		_(NVKM_ENGINE_DMAOBJ  ,      dma);
		_(NVKM_ENGINE_FIFO    ,     fifo);
		_(NVKM_ENGINE_GR      ,       gr);
		_(NVKM_ENGINE_IFB     ,      ifb);
		_(NVKM_ENGINE_ME      ,       me);
		_(NVKM_ENGINE_MPEG    ,     mpeg);
		_(NVKM_ENGINE_MSENC   ,    msenc);
		_(NVKM_ENGINE_MSPDEC  ,   mspdec);
		_(NVKM_ENGINE_MSPPP   ,    msppp);
		_(NVKM_ENGINE_MSVLD   ,    msvld);
		_(NVKM_ENGINE_NVENC0  , nvenc[0]);
		_(NVKM_ENGINE_NVENC1  , nvenc[1]);
		_(NVKM_ENGINE_NVENC2  , nvenc[2]);
		_(NVKM_ENGINE_NVDEC0  , nvdec[0]);
		_(NVKM_ENGINE_NVDEC1  , nvdec[1]);
		_(NVKM_ENGINE_NVDEC2  , nvdec[2]);
		_(NVKM_ENGINE_PM      ,       pm);
		_(NVKM_ENGINE_SEC     ,      sec);
		_(NVKM_ENGINE_SEC2    ,     sec2);
		_(NVKM_ENGINE_SW      ,       sw);
		_(NVKM_ENGINE_VIC     ,      vic);
		_(NVKM_ENGINE_VP      ,       vp);
		default:
			WARN_ON(1);
			continue;
		}
#undef _
	}

	ret = 0;
done:
	mutex_unlock(&nv_devices_mutex);
	return ret;
}<|MERGE_RESOLUTION|>--- conflicted
+++ resolved
@@ -2540,8 +2540,6 @@
 	.sec2 = tu102_sec2_new,
 };
 
-<<<<<<< HEAD
-=======
 static const struct nvkm_device_chip
 nv167_chipset = {
 	.name = "TU117",
@@ -2577,7 +2575,6 @@
 	.sec2 = tu102_sec2_new,
 };
 
->>>>>>> 0ecfebd2
 static int
 nvkm_device_event_ctor(struct nvkm_object *object, void *data, u32 size,
 		       struct nvkm_notify *notify)
@@ -3054,10 +3051,7 @@
 		case 0x162: device->chip = &nv162_chipset; break;
 		case 0x164: device->chip = &nv164_chipset; break;
 		case 0x166: device->chip = &nv166_chipset; break;
-<<<<<<< HEAD
-=======
 		case 0x167: device->chip = &nv167_chipset; break;
->>>>>>> 0ecfebd2
 		default:
 			nvdev_error(device, "unknown chipset (%08x)\n", boot0);
 			goto done;
