/*******************************************************************************
  This contains the functions to handle the platform driver.

  Copyright (C) 2007-2011  STMicroelectronics Ltd

  This program is free software; you can redistribute it and/or modify it
  under the terms and conditions of the GNU General Public License,
  version 2, as published by the Free Software Foundation.

  This program is distributed in the hope it will be useful, but WITHOUT
  ANY WARRANTY; without even the implied warranty of MERCHANTABILITY or
  FITNESS FOR A PARTICULAR PURPOSE.  See the GNU General Public License for
  more details.

  You should have received a copy of the GNU General Public License along with
  this program; if not, write to the Free Software Foundation, Inc.,
  51 Franklin St - Fifth Floor, Boston, MA 02110-1301 USA.

  The full GNU General Public License is included in this distribution in
  the file called "COPYING".

  Author: Giuseppe Cavallaro <peppe.cavallaro@st.com>
*******************************************************************************/

#include <linux/platform_device.h>
#include <linux/io.h>
#include <linux/of.h>
#include <linux/of_net.h>
#include <linux/of_device.h>
#include "stmmac.h"

static const struct of_device_id stmmac_dt_ids[] = {
#ifdef CONFIG_DWMAC_SUNXI
	{ .compatible = "allwinner,sun7i-a20-gmac", .data = &sun7i_gmac_data},
#endif
<<<<<<< HEAD
=======
#ifdef CONFIG_DWMAC_STI
	{ .compatible = "st,stih415-dwmac", .data = &sti_gmac_data},
	{ .compatible = "st,stih416-dwmac", .data = &sti_gmac_data},
	{ .compatible = "st,stih127-dwmac", .data = &sti_gmac_data},
#endif
>>>>>>> e3703f8c
	/* SoC specific glue layers should come before generic bindings */
	{ .compatible = "st,spear600-gmac"},
	{ .compatible = "snps,dwmac-3.610"},
	{ .compatible = "snps,dwmac-3.70a"},
	{ .compatible = "snps,dwmac-3.710"},
	{ .compatible = "snps,dwmac"},
	{ /* sentinel */ }
};
MODULE_DEVICE_TABLE(of, stmmac_dt_ids);

#ifdef CONFIG_OF
static int stmmac_probe_config_dt(struct platform_device *pdev,
				  struct plat_stmmacenet_data *plat,
				  const char **mac)
{
	struct device_node *np = pdev->dev.of_node;
	struct stmmac_dma_cfg *dma_cfg;
	const struct of_device_id *device;

	if (!np)
		return -ENODEV;

	device = of_match_device(stmmac_dt_ids, &pdev->dev);
	if (!device)
		return -ENODEV;

	if (device->data) {
		const struct stmmac_of_data *data = device->data;
		plat->has_gmac = data->has_gmac;
		plat->enh_desc = data->enh_desc;
		plat->tx_coe = data->tx_coe;
		plat->rx_coe = data->rx_coe;
		plat->bugged_jumbo = data->bugged_jumbo;
		plat->pmt = data->pmt;
		plat->riwt_off = data->riwt_off;
		plat->fix_mac_speed = data->fix_mac_speed;
		plat->bus_setup = data->bus_setup;
		plat->setup = data->setup;
		plat->free = data->free;
		plat->init = data->init;
		plat->exit = data->exit;
	}

	*mac = of_get_mac_address(np);
	plat->interface = of_get_phy_mode(np);

	/* Get max speed of operation from device tree */
	if (of_property_read_u32(np, "max-speed", &plat->max_speed))
		plat->max_speed = -1;

	plat->bus_id = of_alias_get_id(np, "ethernet");
	if (plat->bus_id < 0)
		plat->bus_id = 0;

	/* Default to phy auto-detection */
	plat->phy_addr = -1;

	/* "snps,phy-addr" is not a standard property. Mark it as deprecated
	 * and warn of its use. Remove this when phy node support is added.
	 */
	if (of_property_read_u32(np, "snps,phy-addr", &plat->phy_addr) == 0)
		dev_warn(&pdev->dev, "snps,phy-addr property is deprecated\n");

	plat->mdio_bus_data = devm_kzalloc(&pdev->dev,
					   sizeof(struct stmmac_mdio_bus_data),
					   GFP_KERNEL);

	plat->force_sf_dma_mode = of_property_read_bool(np, "snps,force_sf_dma_mode");

	/* Set the maxmtu to a default of JUMBO_LEN in case the
	 * parameter is not present in the device tree.
	 */
	plat->maxmtu = JUMBO_LEN;

	/*
	 * Currently only the properties needed on SPEAr600
	 * are provided. All other properties should be added
	 * once needed on other platforms.
	 */
	if (of_device_is_compatible(np, "st,spear600-gmac") ||
		of_device_is_compatible(np, "snps,dwmac-3.70a") ||
		of_device_is_compatible(np, "snps,dwmac")) {
		/* Note that the max-frame-size parameter as defined in the
		 * ePAPR v1.1 spec is defined as max-frame-size, it's
		 * actually used as the IEEE definition of MAC Client
		 * data, or MTU. The ePAPR specification is confusing as
		 * the definition is max-frame-size, but usage examples
		 * are clearly MTUs
		 */
		of_property_read_u32(np, "max-frame-size", &plat->maxmtu);
		plat->has_gmac = 1;
		plat->pmt = 1;
	}

	if (of_device_is_compatible(np, "snps,dwmac-3.610") ||
		of_device_is_compatible(np, "snps,dwmac-3.710")) {
		plat->enh_desc = 1;
		plat->bugged_jumbo = 1;
		plat->force_sf_dma_mode = 1;
	}

	if (of_find_property(np, "snps,pbl", NULL)) {
		dma_cfg = devm_kzalloc(&pdev->dev, sizeof(*dma_cfg),
				       GFP_KERNEL);
		if (!dma_cfg)
			return -ENOMEM;
		plat->dma_cfg = dma_cfg;
		of_property_read_u32(np, "snps,pbl", &dma_cfg->pbl);
		dma_cfg->fixed_burst =
			of_property_read_bool(np, "snps,fixed-burst");
		dma_cfg->mixed_burst =
			of_property_read_bool(np, "snps,mixed-burst");
	}
	plat->force_thresh_dma_mode = of_property_read_bool(np, "snps,force_thresh_dma_mode");
	if (plat->force_thresh_dma_mode) {
		plat->force_sf_dma_mode = 0;
		pr_warn("force_sf_dma_mode is ignored if force_thresh_dma_mode is set.");
	}

	return 0;
}
#else
static int stmmac_probe_config_dt(struct platform_device *pdev,
				  struct plat_stmmacenet_data *plat,
				  const char **mac)
{
	return -ENOSYS;
}
#endif /* CONFIG_OF */

/**
 * stmmac_pltfr_probe
 * @pdev: platform device pointer
 * Description: platform_device probe function. It allocates
 * the necessary resources and invokes the main to init
 * the net device, register the mdio bus etc.
 */
static int stmmac_pltfr_probe(struct platform_device *pdev)
{
	int ret = 0;
	struct resource *res;
	struct device *dev = &pdev->dev;
	void __iomem *addr = NULL;
	struct stmmac_priv *priv = NULL;
	struct plat_stmmacenet_data *plat_dat = NULL;
	const char *mac = NULL;

	res = platform_get_resource(pdev, IORESOURCE_MEM, 0);
	addr = devm_ioremap_resource(dev, res);
	if (IS_ERR(addr))
		return PTR_ERR(addr);

	plat_dat = dev_get_platdata(&pdev->dev);
	if (pdev->dev.of_node) {
		if (!plat_dat)
			plat_dat = devm_kzalloc(&pdev->dev,
					sizeof(struct plat_stmmacenet_data),
					GFP_KERNEL);
		if (!plat_dat) {
			pr_err("%s: ERROR: no memory", __func__);
			return  -ENOMEM;
		}

		ret = stmmac_probe_config_dt(pdev, plat_dat, &mac);
		if (ret) {
			pr_err("%s: main dt probe failed", __func__);
			return ret;
		}
	}

	/* Custom setup (if needed) */
	if (plat_dat->setup) {
		plat_dat->bsp_priv = plat_dat->setup(pdev);
		if (IS_ERR(plat_dat->bsp_priv))
			return PTR_ERR(plat_dat->bsp_priv);
	}

	/* Custom initialisation (if needed)*/
	if (plat_dat->init) {
		ret = plat_dat->init(pdev, plat_dat->bsp_priv);
		if (unlikely(ret))
			return ret;
	}

	priv = stmmac_dvr_probe(&(pdev->dev), plat_dat, addr);
	if (IS_ERR(priv)) {
		pr_err("%s: main driver probe failed", __func__);
		return PTR_ERR(priv);
	}

	/* Get MAC address if available (DT) */
	if (mac)
		memcpy(priv->dev->dev_addr, mac, ETH_ALEN);

	/* Get the MAC information */
	priv->dev->irq = platform_get_irq_byname(pdev, "macirq");
	if (priv->dev->irq == -ENXIO) {
		pr_err("%s: ERROR: MAC IRQ configuration "
		       "information not found\n", __func__);
		return -ENXIO;
	}

	/*
	 * On some platforms e.g. SPEAr the wake up irq differs from the mac irq
	 * The external wake up irq can be passed through the platform code
	 * named as "eth_wake_irq"
	 *
	 * In case the wake up interrupt is not passed from the platform
	 * so the driver will continue to use the mac irq (ndev->irq)
	 */
	priv->wol_irq = platform_get_irq_byname(pdev, "eth_wake_irq");
	if (priv->wol_irq == -ENXIO)
		priv->wol_irq = priv->dev->irq;

	priv->lpi_irq = platform_get_irq_byname(pdev, "eth_lpi");

	platform_set_drvdata(pdev, priv->dev);

	pr_debug("STMMAC platform driver registration completed");

	return 0;
}

/**
 * stmmac_pltfr_remove
 * @pdev: platform device pointer
 * Description: this function calls the main to free the net resources
 * and calls the platforms hook and release the resources (e.g. mem).
 */
static int stmmac_pltfr_remove(struct platform_device *pdev)
{
	struct net_device *ndev = platform_get_drvdata(pdev);
	struct stmmac_priv *priv = netdev_priv(ndev);
	int ret = stmmac_dvr_remove(ndev);

	if (priv->plat->exit)
		priv->plat->exit(pdev, priv->plat->bsp_priv);

	if (priv->plat->free)
		priv->plat->free(pdev, priv->plat->bsp_priv);

	return ret;
}

#ifdef CONFIG_PM
static int stmmac_pltfr_suspend(struct device *dev)
{
	int ret;
	struct net_device *ndev = dev_get_drvdata(dev);
	struct stmmac_priv *priv = netdev_priv(ndev);
	struct platform_device *pdev = to_platform_device(dev);

	ret = stmmac_suspend(ndev);
	if (priv->plat->exit)
		priv->plat->exit(pdev, priv->plat->bsp_priv);

	return ret;
}

static int stmmac_pltfr_resume(struct device *dev)
{
	struct net_device *ndev = dev_get_drvdata(dev);
	struct stmmac_priv *priv = netdev_priv(ndev);
	struct platform_device *pdev = to_platform_device(dev);

	if (priv->plat->init)
		priv->plat->init(pdev, priv->plat->bsp_priv);

	return stmmac_resume(ndev);
}

#endif /* CONFIG_PM */

static SIMPLE_DEV_PM_OPS(stmmac_pltfr_pm_ops,
			stmmac_pltfr_suspend, stmmac_pltfr_resume);

struct platform_driver stmmac_pltfr_driver = {
	.probe = stmmac_pltfr_probe,
	.remove = stmmac_pltfr_remove,
	.driver = {
		   .name = STMMAC_RESOURCE_NAME,
		   .owner = THIS_MODULE,
		   .pm = &stmmac_pltfr_pm_ops,
		   .of_match_table = of_match_ptr(stmmac_dt_ids),
		   },
};

MODULE_DESCRIPTION("STMMAC 10/100/1000 Ethernet PLATFORM driver");
MODULE_AUTHOR("Giuseppe Cavallaro <peppe.cavallaro@st.com>");
MODULE_LICENSE("GPL");<|MERGE_RESOLUTION|>--- conflicted
+++ resolved
@@ -33,14 +33,11 @@
 #ifdef CONFIG_DWMAC_SUNXI
 	{ .compatible = "allwinner,sun7i-a20-gmac", .data = &sun7i_gmac_data},
 #endif
-<<<<<<< HEAD
-=======
 #ifdef CONFIG_DWMAC_STI
 	{ .compatible = "st,stih415-dwmac", .data = &sti_gmac_data},
 	{ .compatible = "st,stih416-dwmac", .data = &sti_gmac_data},
 	{ .compatible = "st,stih127-dwmac", .data = &sti_gmac_data},
 #endif
->>>>>>> e3703f8c
 	/* SoC specific glue layers should come before generic bindings */
 	{ .compatible = "st,spear600-gmac"},
 	{ .compatible = "snps,dwmac-3.610"},
