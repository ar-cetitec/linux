/* drivers/net/ethernet/freescale/gianfar.c
 *
 * Gianfar Ethernet Driver
 * This driver is designed for the non-CPM ethernet controllers
 * on the 85xx and 83xx family of integrated processors
 * Based on 8260_io/fcc_enet.c
 *
 * Author: Andy Fleming
 * Maintainer: Kumar Gala
 * Modifier: Sandeep Gopalpet <sandeep.kumar@freescale.com>
 *
 * Copyright 2002-2009, 2011 Freescale Semiconductor, Inc.
 * Copyright 2007 MontaVista Software, Inc.
 *
 * This program is free software; you can redistribute  it and/or modify it
 * under  the terms of  the GNU General  Public License as published by the
 * Free Software Foundation;  either version 2 of the  License, or (at your
 * option) any later version.
 *
 *  Gianfar:  AKA Lambda Draconis, "Dragon"
 *  RA 11 31 24.2
 *  Dec +69 19 52
 *  V 3.84
 *  B-V +1.62
 *
 *  Theory of operation
 *
 *  The driver is initialized through of_device. Configuration information
 *  is therefore conveyed through an OF-style device tree.
 *
 *  The Gianfar Ethernet Controller uses a ring of buffer
 *  descriptors.  The beginning is indicated by a register
 *  pointing to the physical address of the start of the ring.
 *  The end is determined by a "wrap" bit being set in the
 *  last descriptor of the ring.
 *
 *  When a packet is received, the RXF bit in the
 *  IEVENT register is set, triggering an interrupt when the
 *  corresponding bit in the IMASK register is also set (if
 *  interrupt coalescing is active, then the interrupt may not
 *  happen immediately, but will wait until either a set number
 *  of frames or amount of time have passed).  In NAPI, the
 *  interrupt handler will signal there is work to be done, and
 *  exit. This method will start at the last known empty
 *  descriptor, and process every subsequent descriptor until there
 *  are none left with data (NAPI will stop after a set number of
 *  packets to give time to other tasks, but will eventually
 *  process all the packets).  The data arrives inside a
 *  pre-allocated skb, and so after the skb is passed up to the
 *  stack, a new skb must be allocated, and the address field in
 *  the buffer descriptor must be updated to indicate this new
 *  skb.
 *
 *  When the kernel requests that a packet be transmitted, the
 *  driver starts where it left off last time, and points the
 *  descriptor at the buffer which was passed in.  The driver
 *  then informs the DMA engine that there are packets ready to
 *  be transmitted.  Once the controller is finished transmitting
 *  the packet, an interrupt may be triggered (under the same
 *  conditions as for reception, but depending on the TXF bit).
 *  The driver then cleans up the buffer.
 */

#define pr_fmt(fmt) KBUILD_MODNAME ": " fmt
#define DEBUG

#include <linux/kernel.h>
#include <linux/string.h>
#include <linux/errno.h>
#include <linux/unistd.h>
#include <linux/slab.h>
#include <linux/interrupt.h>
#include <linux/init.h>
#include <linux/delay.h>
#include <linux/netdevice.h>
#include <linux/etherdevice.h>
#include <linux/skbuff.h>
#include <linux/if_vlan.h>
#include <linux/spinlock.h>
#include <linux/mm.h>
#include <linux/of_address.h>
#include <linux/of_irq.h>
#include <linux/of_mdio.h>
#include <linux/of_platform.h>
#include <linux/ip.h>
#include <linux/tcp.h>
#include <linux/udp.h>
#include <linux/in.h>
#include <linux/net_tstamp.h>

#include <asm/io.h>
#include <asm/reg.h>
#include <asm/mpc85xx.h>
#include <asm/irq.h>
#include <asm/uaccess.h>
#include <linux/module.h>
#include <linux/dma-mapping.h>
#include <linux/crc32.h>
#include <linux/mii.h>
#include <linux/phy.h>
#include <linux/phy_fixed.h>
#include <linux/of.h>
#include <linux/of_net.h>

#include "gianfar.h"

#define TX_TIMEOUT      (1*HZ)

const char gfar_driver_version[] = "1.3";

static int gfar_enet_open(struct net_device *dev);
static int gfar_start_xmit(struct sk_buff *skb, struct net_device *dev);
static void gfar_reset_task(struct work_struct *work);
static void gfar_timeout(struct net_device *dev);
static int gfar_close(struct net_device *dev);
struct sk_buff *gfar_new_skb(struct net_device *dev);
static void gfar_new_rxbdp(struct gfar_priv_rx_q *rx_queue, struct rxbd8 *bdp,
			   struct sk_buff *skb);
static int gfar_set_mac_address(struct net_device *dev);
static int gfar_change_mtu(struct net_device *dev, int new_mtu);
static irqreturn_t gfar_error(int irq, void *dev_id);
static irqreturn_t gfar_transmit(int irq, void *dev_id);
static irqreturn_t gfar_interrupt(int irq, void *dev_id);
static void adjust_link(struct net_device *dev);
static void init_registers(struct net_device *dev);
static int init_phy(struct net_device *dev);
static int gfar_probe(struct platform_device *ofdev);
static int gfar_remove(struct platform_device *ofdev);
static void free_skb_resources(struct gfar_private *priv);
static void gfar_set_multi(struct net_device *dev);
static void gfar_set_hash_for_addr(struct net_device *dev, u8 *addr);
static void gfar_configure_serdes(struct net_device *dev);
static int gfar_poll(struct napi_struct *napi, int budget);
static int gfar_poll_sq(struct napi_struct *napi, int budget);
#ifdef CONFIG_NET_POLL_CONTROLLER
static void gfar_netpoll(struct net_device *dev);
#endif
int gfar_clean_rx_ring(struct gfar_priv_rx_q *rx_queue, int rx_work_limit);
static void gfar_clean_tx_ring(struct gfar_priv_tx_q *tx_queue);
static void gfar_process_frame(struct net_device *dev, struct sk_buff *skb,
			       int amount_pull, struct napi_struct *napi);
void gfar_halt(struct net_device *dev);
static void gfar_halt_nodisable(struct net_device *dev);
void gfar_start(struct net_device *dev);
static void gfar_clear_exact_match(struct net_device *dev);
static void gfar_set_mac_for_addr(struct net_device *dev, int num,
				  const u8 *addr);
static int gfar_ioctl(struct net_device *dev, struct ifreq *rq, int cmd);

MODULE_AUTHOR("Freescale Semiconductor, Inc");
MODULE_DESCRIPTION("Gianfar Ethernet Driver");
MODULE_LICENSE("GPL");

static void gfar_init_rxbdp(struct gfar_priv_rx_q *rx_queue, struct rxbd8 *bdp,
			    dma_addr_t buf)
{
	u32 lstatus;

	bdp->bufPtr = buf;

	lstatus = BD_LFLAG(RXBD_EMPTY | RXBD_INTERRUPT);
	if (bdp == rx_queue->rx_bd_base + rx_queue->rx_ring_size - 1)
		lstatus |= BD_LFLAG(RXBD_WRAP);

	eieio();

	bdp->lstatus = lstatus;
}

static int gfar_init_bds(struct net_device *ndev)
{
	struct gfar_private *priv = netdev_priv(ndev);
	struct gfar_priv_tx_q *tx_queue = NULL;
	struct gfar_priv_rx_q *rx_queue = NULL;
	struct txbd8 *txbdp;
	struct rxbd8 *rxbdp;
	int i, j;

	for (i = 0; i < priv->num_tx_queues; i++) {
		tx_queue = priv->tx_queue[i];
		/* Initialize some variables in our dev structure */
		tx_queue->num_txbdfree = tx_queue->tx_ring_size;
		tx_queue->dirty_tx = tx_queue->tx_bd_base;
		tx_queue->cur_tx = tx_queue->tx_bd_base;
		tx_queue->skb_curtx = 0;
		tx_queue->skb_dirtytx = 0;

		/* Initialize Transmit Descriptor Ring */
		txbdp = tx_queue->tx_bd_base;
		for (j = 0; j < tx_queue->tx_ring_size; j++) {
			txbdp->lstatus = 0;
			txbdp->bufPtr = 0;
			txbdp++;
		}

		/* Set the last descriptor in the ring to indicate wrap */
		txbdp--;
		txbdp->status |= TXBD_WRAP;
	}

	for (i = 0; i < priv->num_rx_queues; i++) {
		rx_queue = priv->rx_queue[i];
		rx_queue->cur_rx = rx_queue->rx_bd_base;
		rx_queue->skb_currx = 0;
		rxbdp = rx_queue->rx_bd_base;

		for (j = 0; j < rx_queue->rx_ring_size; j++) {
			struct sk_buff *skb = rx_queue->rx_skbuff[j];

			if (skb) {
				gfar_init_rxbdp(rx_queue, rxbdp,
						rxbdp->bufPtr);
			} else {
				skb = gfar_new_skb(ndev);
				if (!skb) {
					netdev_err(ndev, "Can't allocate RX buffers\n");
					return -ENOMEM;
				}
				rx_queue->rx_skbuff[j] = skb;

				gfar_new_rxbdp(rx_queue, rxbdp, skb);
			}

			rxbdp++;
		}

	}

	return 0;
}

static int gfar_alloc_skb_resources(struct net_device *ndev)
{
	void *vaddr;
	dma_addr_t addr;
	int i, j, k;
	struct gfar_private *priv = netdev_priv(ndev);
	struct device *dev = priv->dev;
	struct gfar_priv_tx_q *tx_queue = NULL;
	struct gfar_priv_rx_q *rx_queue = NULL;

	priv->total_tx_ring_size = 0;
	for (i = 0; i < priv->num_tx_queues; i++)
		priv->total_tx_ring_size += priv->tx_queue[i]->tx_ring_size;

	priv->total_rx_ring_size = 0;
	for (i = 0; i < priv->num_rx_queues; i++)
		priv->total_rx_ring_size += priv->rx_queue[i]->rx_ring_size;

	/* Allocate memory for the buffer descriptors */
	vaddr = dma_alloc_coherent(dev,
				   (priv->total_tx_ring_size *
				    sizeof(struct txbd8)) +
				   (priv->total_rx_ring_size *
				    sizeof(struct rxbd8)),
				   &addr, GFP_KERNEL);
	if (!vaddr)
		return -ENOMEM;

	for (i = 0; i < priv->num_tx_queues; i++) {
		tx_queue = priv->tx_queue[i];
		tx_queue->tx_bd_base = vaddr;
		tx_queue->tx_bd_dma_base = addr;
		tx_queue->dev = ndev;
		/* enet DMA only understands physical addresses */
		addr  += sizeof(struct txbd8) * tx_queue->tx_ring_size;
		vaddr += sizeof(struct txbd8) * tx_queue->tx_ring_size;
	}

	/* Start the rx descriptor ring where the tx ring leaves off */
	for (i = 0; i < priv->num_rx_queues; i++) {
		rx_queue = priv->rx_queue[i];
		rx_queue->rx_bd_base = vaddr;
		rx_queue->rx_bd_dma_base = addr;
		rx_queue->dev = ndev;
		addr  += sizeof(struct rxbd8) * rx_queue->rx_ring_size;
		vaddr += sizeof(struct rxbd8) * rx_queue->rx_ring_size;
	}

	/* Setup the skbuff rings */
	for (i = 0; i < priv->num_tx_queues; i++) {
		tx_queue = priv->tx_queue[i];
		tx_queue->tx_skbuff =
			kmalloc_array(tx_queue->tx_ring_size,
				      sizeof(*tx_queue->tx_skbuff),
				      GFP_KERNEL);
		if (!tx_queue->tx_skbuff)
			goto cleanup;

		for (k = 0; k < tx_queue->tx_ring_size; k++)
			tx_queue->tx_skbuff[k] = NULL;
	}

	for (i = 0; i < priv->num_rx_queues; i++) {
		rx_queue = priv->rx_queue[i];
		rx_queue->rx_skbuff =
			kmalloc_array(rx_queue->rx_ring_size,
				      sizeof(*rx_queue->rx_skbuff),
				      GFP_KERNEL);
		if (!rx_queue->rx_skbuff)
			goto cleanup;

		for (j = 0; j < rx_queue->rx_ring_size; j++)
			rx_queue->rx_skbuff[j] = NULL;
	}

	if (gfar_init_bds(ndev))
		goto cleanup;

	return 0;

cleanup:
	free_skb_resources(priv);
	return -ENOMEM;
}

static void gfar_init_tx_rx_base(struct gfar_private *priv)
{
	struct gfar __iomem *regs = priv->gfargrp[0].regs;
	u32 __iomem *baddr;
	int i;

	baddr = &regs->tbase0;
	for (i = 0; i < priv->num_tx_queues; i++) {
		gfar_write(baddr, priv->tx_queue[i]->tx_bd_dma_base);
		baddr += 2;
	}

	baddr = &regs->rbase0;
	for (i = 0; i < priv->num_rx_queues; i++) {
		gfar_write(baddr, priv->rx_queue[i]->rx_bd_dma_base);
		baddr += 2;
	}
}

static void gfar_init_mac(struct net_device *ndev)
{
	struct gfar_private *priv = netdev_priv(ndev);
	struct gfar __iomem *regs = priv->gfargrp[0].regs;
	u32 rctrl = 0;
	u32 tctrl = 0;
	u32 attrs = 0;

	/* write the tx/rx base registers */
	gfar_init_tx_rx_base(priv);

	/* Configure the coalescing support */
	gfar_configure_coalescing_all(priv);

	/* set this when rx hw offload (TOE) functions are being used */
	priv->uses_rxfcb = 0;

	if (priv->rx_filer_enable) {
		rctrl |= RCTRL_FILREN;
		/* Program the RIR0 reg with the required distribution */
		gfar_write(&regs->rir0, DEFAULT_RIR0);
	}

	/* Restore PROMISC mode */
	if (ndev->flags & IFF_PROMISC)
		rctrl |= RCTRL_PROM;

	if (ndev->features & NETIF_F_RXCSUM) {
		rctrl |= RCTRL_CHECKSUMMING;
		priv->uses_rxfcb = 1;
	}

	if (priv->extended_hash) {
		rctrl |= RCTRL_EXTHASH;

		gfar_clear_exact_match(ndev);
		rctrl |= RCTRL_EMEN;
	}

	if (priv->padding) {
		rctrl &= ~RCTRL_PAL_MASK;
		rctrl |= RCTRL_PADDING(priv->padding);
	}

	/* Insert receive time stamps into padding alignment bytes */
	if (priv->device_flags & FSL_GIANFAR_DEV_HAS_TIMER) {
		rctrl &= ~RCTRL_PAL_MASK;
		rctrl |= RCTRL_PADDING(8);
		priv->padding = 8;
	}

	/* Enable HW time stamping if requested from user space */
	if (priv->hwts_rx_en) {
		rctrl |= RCTRL_PRSDEP_INIT | RCTRL_TS_ENABLE;
		priv->uses_rxfcb = 1;
	}

	if (ndev->features & NETIF_F_HW_VLAN_CTAG_RX) {
		rctrl |= RCTRL_VLEX | RCTRL_PRSDEP_INIT;
		priv->uses_rxfcb = 1;
	}

	/* Init rctrl based on our settings */
	gfar_write(&regs->rctrl, rctrl);

	if (ndev->features & NETIF_F_IP_CSUM)
		tctrl |= TCTRL_INIT_CSUM;

	if (priv->prio_sched_en)
		tctrl |= TCTRL_TXSCHED_PRIO;
	else {
		tctrl |= TCTRL_TXSCHED_WRRS;
		gfar_write(&regs->tr03wt, DEFAULT_WRRS_WEIGHT);
		gfar_write(&regs->tr47wt, DEFAULT_WRRS_WEIGHT);
	}

	gfar_write(&regs->tctrl, tctrl);

	/* Set the extraction length and index */
	attrs = ATTRELI_EL(priv->rx_stash_size) |
		ATTRELI_EI(priv->rx_stash_index);

	gfar_write(&regs->attreli, attrs);

	/* Start with defaults, and add stashing or locking
	 * depending on the approprate variables
	 */
	attrs = ATTR_INIT_SETTINGS;

	if (priv->bd_stash_en)
		attrs |= ATTR_BDSTASH;

	if (priv->rx_stash_size != 0)
		attrs |= ATTR_BUFSTASH;

	gfar_write(&regs->attr, attrs);

	gfar_write(&regs->fifo_tx_thr, priv->fifo_threshold);
	gfar_write(&regs->fifo_tx_starve, priv->fifo_starve);
	gfar_write(&regs->fifo_tx_starve_shutoff, priv->fifo_starve_off);
}

static struct net_device_stats *gfar_get_stats(struct net_device *dev)
{
	struct gfar_private *priv = netdev_priv(dev);
	unsigned long rx_packets = 0, rx_bytes = 0, rx_dropped = 0;
	unsigned long tx_packets = 0, tx_bytes = 0;
	int i;

	for (i = 0; i < priv->num_rx_queues; i++) {
		rx_packets += priv->rx_queue[i]->stats.rx_packets;
		rx_bytes   += priv->rx_queue[i]->stats.rx_bytes;
		rx_dropped += priv->rx_queue[i]->stats.rx_dropped;
	}

	dev->stats.rx_packets = rx_packets;
	dev->stats.rx_bytes   = rx_bytes;
	dev->stats.rx_dropped = rx_dropped;

	for (i = 0; i < priv->num_tx_queues; i++) {
		tx_bytes += priv->tx_queue[i]->stats.tx_bytes;
		tx_packets += priv->tx_queue[i]->stats.tx_packets;
	}

	dev->stats.tx_bytes   = tx_bytes;
	dev->stats.tx_packets = tx_packets;

	return &dev->stats;
}

static const struct net_device_ops gfar_netdev_ops = {
	.ndo_open = gfar_enet_open,
	.ndo_start_xmit = gfar_start_xmit,
	.ndo_stop = gfar_close,
	.ndo_change_mtu = gfar_change_mtu,
	.ndo_set_features = gfar_set_features,
	.ndo_set_rx_mode = gfar_set_multi,
	.ndo_tx_timeout = gfar_timeout,
	.ndo_do_ioctl = gfar_ioctl,
	.ndo_get_stats = gfar_get_stats,
	.ndo_set_mac_address = eth_mac_addr,
	.ndo_validate_addr = eth_validate_addr,
#ifdef CONFIG_NET_POLL_CONTROLLER
	.ndo_poll_controller = gfar_netpoll,
#endif
};

void lock_rx_qs(struct gfar_private *priv)
{
	int i;

	for (i = 0; i < priv->num_rx_queues; i++)
		spin_lock(&priv->rx_queue[i]->rxlock);
}

void lock_tx_qs(struct gfar_private *priv)
{
	int i;

	for (i = 0; i < priv->num_tx_queues; i++)
		spin_lock(&priv->tx_queue[i]->txlock);
}

void unlock_rx_qs(struct gfar_private *priv)
{
	int i;

	for (i = 0; i < priv->num_rx_queues; i++)
		spin_unlock(&priv->rx_queue[i]->rxlock);
}

void unlock_tx_qs(struct gfar_private *priv)
{
	int i;

	for (i = 0; i < priv->num_tx_queues; i++)
		spin_unlock(&priv->tx_queue[i]->txlock);
}

static void free_tx_pointers(struct gfar_private *priv)
{
	int i;

	for (i = 0; i < priv->num_tx_queues; i++)
		kfree(priv->tx_queue[i]);
}

static void free_rx_pointers(struct gfar_private *priv)
{
	int i;

	for (i = 0; i < priv->num_rx_queues; i++)
		kfree(priv->rx_queue[i]);
}

static void unmap_group_regs(struct gfar_private *priv)
{
	int i;

	for (i = 0; i < MAXGROUPS; i++)
		if (priv->gfargrp[i].regs)
			iounmap(priv->gfargrp[i].regs);
}

static void free_gfar_dev(struct gfar_private *priv)
{
	int i, j;

	for (i = 0; i < priv->num_grps; i++)
		for (j = 0; j < GFAR_NUM_IRQS; j++) {
			kfree(priv->gfargrp[i].irqinfo[j]);
			priv->gfargrp[i].irqinfo[j] = NULL;
		}

	free_netdev(priv->ndev);
}

static void disable_napi(struct gfar_private *priv)
{
	int i;

	for (i = 0; i < priv->num_grps; i++)
		napi_disable(&priv->gfargrp[i].napi);
}

static void enable_napi(struct gfar_private *priv)
{
	int i;

	for (i = 0; i < priv->num_grps; i++)
		napi_enable(&priv->gfargrp[i].napi);
}

static int gfar_parse_group(struct device_node *np,
			    struct gfar_private *priv, const char *model)
{
	struct gfar_priv_grp *grp = &priv->gfargrp[priv->num_grps];
	u32 *queue_mask;
	int i;

	for (i = 0; i < GFAR_NUM_IRQS; i++) {
		grp->irqinfo[i] = kzalloc(sizeof(struct gfar_irqinfo),
					  GFP_KERNEL);
		if (!grp->irqinfo[i])
			return -ENOMEM;
	}

	grp->regs = of_iomap(np, 0);
	if (!grp->regs)
		return -ENOMEM;

	gfar_irq(grp, TX)->irq = irq_of_parse_and_map(np, 0);

	/* If we aren't the FEC we have multiple interrupts */
	if (model && strcasecmp(model, "FEC")) {
		gfar_irq(grp, RX)->irq = irq_of_parse_and_map(np, 1);
		gfar_irq(grp, ER)->irq = irq_of_parse_and_map(np, 2);
		if (gfar_irq(grp, TX)->irq == NO_IRQ ||
		    gfar_irq(grp, RX)->irq == NO_IRQ ||
		    gfar_irq(grp, ER)->irq == NO_IRQ)
			return -EINVAL;
	}

	grp->priv = priv;
	spin_lock_init(&grp->grplock);
	if (priv->mode == MQ_MG_MODE) {
		queue_mask = (u32 *)of_get_property(np, "fsl,rx-bit-map", NULL);
		grp->rx_bit_map = queue_mask ?
			*queue_mask : (DEFAULT_MAPPING >> priv->num_grps);
		queue_mask = (u32 *)of_get_property(np, "fsl,tx-bit-map", NULL);
		grp->tx_bit_map = queue_mask ?
			*queue_mask : (DEFAULT_MAPPING >> priv->num_grps);
	} else {
		grp->rx_bit_map = 0xFF;
		grp->tx_bit_map = 0xFF;
	}
	priv->num_grps++;

	return 0;
}

static int gfar_of_init(struct platform_device *ofdev, struct net_device **pdev)
{
	const char *model;
	const char *ctype;
	const void *mac_addr;
	int err = 0, i;
	struct net_device *dev = NULL;
	struct gfar_private *priv = NULL;
	struct device_node *np = ofdev->dev.of_node;
	struct device_node *child = NULL;
	const u32 *stash;
	const u32 *stash_len;
	const u32 *stash_idx;
	unsigned int num_tx_qs, num_rx_qs;
	u32 *tx_queues, *rx_queues;

	if (!np || !of_device_is_available(np))
		return -ENODEV;

	/* parse the num of tx and rx queues */
	tx_queues = (u32 *)of_get_property(np, "fsl,num_tx_queues", NULL);
	num_tx_qs = tx_queues ? *tx_queues : 1;

	if (num_tx_qs > MAX_TX_QS) {
		pr_err("num_tx_qs(=%d) greater than MAX_TX_QS(=%d)\n",
		       num_tx_qs, MAX_TX_QS);
		pr_err("Cannot do alloc_etherdev, aborting\n");
		return -EINVAL;
	}

	rx_queues = (u32 *)of_get_property(np, "fsl,num_rx_queues", NULL);
	num_rx_qs = rx_queues ? *rx_queues : 1;

	if (num_rx_qs > MAX_RX_QS) {
		pr_err("num_rx_qs(=%d) greater than MAX_RX_QS(=%d)\n",
		       num_rx_qs, MAX_RX_QS);
		pr_err("Cannot do alloc_etherdev, aborting\n");
		return -EINVAL;
	}

	*pdev = alloc_etherdev_mq(sizeof(*priv), num_tx_qs);
	dev = *pdev;
	if (NULL == dev)
		return -ENOMEM;

	priv = netdev_priv(dev);
	priv->ndev = dev;

	priv->num_tx_queues = num_tx_qs;
	netif_set_real_num_rx_queues(dev, num_rx_qs);
	priv->num_rx_queues = num_rx_qs;
	priv->num_grps = 0x0;

	/* Init Rx queue filer rule set linked list */
	INIT_LIST_HEAD(&priv->rx_list.list);
	priv->rx_list.count = 0;
	mutex_init(&priv->rx_queue_access);

	model = of_get_property(np, "model", NULL);

	for (i = 0; i < MAXGROUPS; i++)
		priv->gfargrp[i].regs = NULL;

	/* Parse and initialize group specific information */
	if (of_device_is_compatible(np, "fsl,etsec2")) {
		priv->mode = MQ_MG_MODE;
		for_each_child_of_node(np, child) {
			err = gfar_parse_group(child, priv, model);
			if (err)
				goto err_grp_init;
		}
	} else {
		priv->mode = SQ_SG_MODE;
		err = gfar_parse_group(np, priv, model);
		if (err)
			goto err_grp_init;
	}

	for (i = 0; i < priv->num_tx_queues; i++)
		priv->tx_queue[i] = NULL;
	for (i = 0; i < priv->num_rx_queues; i++)
		priv->rx_queue[i] = NULL;

	for (i = 0; i < priv->num_tx_queues; i++) {
		priv->tx_queue[i] = kzalloc(sizeof(struct gfar_priv_tx_q),
					    GFP_KERNEL);
		if (!priv->tx_queue[i]) {
			err = -ENOMEM;
			goto tx_alloc_failed;
		}
		priv->tx_queue[i]->tx_skbuff = NULL;
		priv->tx_queue[i]->qindex = i;
		priv->tx_queue[i]->dev = dev;
		spin_lock_init(&(priv->tx_queue[i]->txlock));
	}

	for (i = 0; i < priv->num_rx_queues; i++) {
		priv->rx_queue[i] = kzalloc(sizeof(struct gfar_priv_rx_q),
					    GFP_KERNEL);
		if (!priv->rx_queue[i]) {
			err = -ENOMEM;
			goto rx_alloc_failed;
		}
		priv->rx_queue[i]->rx_skbuff = NULL;
		priv->rx_queue[i]->qindex = i;
		priv->rx_queue[i]->dev = dev;
		spin_lock_init(&(priv->rx_queue[i]->rxlock));
	}


	stash = of_get_property(np, "bd-stash", NULL);

	if (stash) {
		priv->device_flags |= FSL_GIANFAR_DEV_HAS_BD_STASHING;
		priv->bd_stash_en = 1;
	}

	stash_len = of_get_property(np, "rx-stash-len", NULL);

	if (stash_len)
		priv->rx_stash_size = *stash_len;

	stash_idx = of_get_property(np, "rx-stash-idx", NULL);

	if (stash_idx)
		priv->rx_stash_index = *stash_idx;

	if (stash_len || stash_idx)
		priv->device_flags |= FSL_GIANFAR_DEV_HAS_BUF_STASHING;

	mac_addr = of_get_mac_address(np);

	if (mac_addr)
		memcpy(dev->dev_addr, mac_addr, ETH_ALEN);

	if (model && !strcasecmp(model, "TSEC"))
		priv->device_flags = FSL_GIANFAR_DEV_HAS_GIGABIT |
				     FSL_GIANFAR_DEV_HAS_COALESCE |
				     FSL_GIANFAR_DEV_HAS_RMON |
				     FSL_GIANFAR_DEV_HAS_MULTI_INTR;

	if (model && !strcasecmp(model, "eTSEC"))
		priv->device_flags = FSL_GIANFAR_DEV_HAS_GIGABIT |
				     FSL_GIANFAR_DEV_HAS_COALESCE |
				     FSL_GIANFAR_DEV_HAS_RMON |
				     FSL_GIANFAR_DEV_HAS_MULTI_INTR |
				     FSL_GIANFAR_DEV_HAS_PADDING |
				     FSL_GIANFAR_DEV_HAS_CSUM |
				     FSL_GIANFAR_DEV_HAS_VLAN |
				     FSL_GIANFAR_DEV_HAS_MAGIC_PACKET |
				     FSL_GIANFAR_DEV_HAS_EXTENDED_HASH |
				     FSL_GIANFAR_DEV_HAS_TIMER;

	ctype = of_get_property(np, "phy-connection-type", NULL);

	/* We only care about rgmii-id.  The rest are autodetected */
	if (ctype && !strcmp(ctype, "rgmii-id"))
		priv->interface = PHY_INTERFACE_MODE_RGMII_ID;
	else
		priv->interface = PHY_INTERFACE_MODE_MII;

	if (of_get_property(np, "fsl,magic-packet", NULL))
		priv->device_flags |= FSL_GIANFAR_DEV_HAS_MAGIC_PACKET;

	priv->phy_node = of_parse_phandle(np, "phy-handle", 0);

	/* Find the TBI PHY.  If it's not there, we don't support SGMII */
	priv->tbi_node = of_parse_phandle(np, "tbi-handle", 0);

	return 0;

rx_alloc_failed:
	free_rx_pointers(priv);
tx_alloc_failed:
	free_tx_pointers(priv);
err_grp_init:
	unmap_group_regs(priv);
	free_gfar_dev(priv);
	return err;
}

static int gfar_hwtstamp_ioctl(struct net_device *netdev,
			       struct ifreq *ifr, int cmd)
{
	struct hwtstamp_config config;
	struct gfar_private *priv = netdev_priv(netdev);

	if (copy_from_user(&config, ifr->ifr_data, sizeof(config)))
		return -EFAULT;

	/* reserved for future extensions */
	if (config.flags)
		return -EINVAL;

	switch (config.tx_type) {
	case HWTSTAMP_TX_OFF:
		priv->hwts_tx_en = 0;
		break;
	case HWTSTAMP_TX_ON:
		if (!(priv->device_flags & FSL_GIANFAR_DEV_HAS_TIMER))
			return -ERANGE;
		priv->hwts_tx_en = 1;
		break;
	default:
		return -ERANGE;
	}

	switch (config.rx_filter) {
	case HWTSTAMP_FILTER_NONE:
		if (priv->hwts_rx_en) {
			stop_gfar(netdev);
			priv->hwts_rx_en = 0;
			startup_gfar(netdev);
		}
		break;
	default:
		if (!(priv->device_flags & FSL_GIANFAR_DEV_HAS_TIMER))
			return -ERANGE;
		if (!priv->hwts_rx_en) {
			stop_gfar(netdev);
			priv->hwts_rx_en = 1;
			startup_gfar(netdev);
		}
		config.rx_filter = HWTSTAMP_FILTER_ALL;
		break;
	}

	return copy_to_user(ifr->ifr_data, &config, sizeof(config)) ?
		-EFAULT : 0;
}

/* Ioctl MII Interface */
static int gfar_ioctl(struct net_device *dev, struct ifreq *rq, int cmd)
{
	struct gfar_private *priv = netdev_priv(dev);

	if (!netif_running(dev))
		return -EINVAL;

	if (cmd == SIOCSHWTSTAMP)
		return gfar_hwtstamp_ioctl(dev, rq, cmd);

	if (!priv->phydev)
		return -ENODEV;

	return phy_mii_ioctl(priv->phydev, rq, cmd);
}

static unsigned int reverse_bitmap(unsigned int bit_map, unsigned int max_qs)
{
	unsigned int new_bit_map = 0x0;
	int mask = 0x1 << (max_qs - 1), i;

	for (i = 0; i < max_qs; i++) {
		if (bit_map & mask)
			new_bit_map = new_bit_map + (1 << i);
		mask = mask >> 0x1;
	}
	return new_bit_map;
}

static u32 cluster_entry_per_class(struct gfar_private *priv, u32 rqfar,
				   u32 class)
{
	u32 rqfpr = FPR_FILER_MASK;
	u32 rqfcr = 0x0;

	rqfar--;
	rqfcr = RQFCR_CLE | RQFCR_PID_MASK | RQFCR_CMP_EXACT;
	priv->ftp_rqfpr[rqfar] = rqfpr;
	priv->ftp_rqfcr[rqfar] = rqfcr;
	gfar_write_filer(priv, rqfar, rqfcr, rqfpr);

	rqfar--;
	rqfcr = RQFCR_CMP_NOMATCH;
	priv->ftp_rqfpr[rqfar] = rqfpr;
	priv->ftp_rqfcr[rqfar] = rqfcr;
	gfar_write_filer(priv, rqfar, rqfcr, rqfpr);

	rqfar--;
	rqfcr = RQFCR_CMP_EXACT | RQFCR_PID_PARSE | RQFCR_CLE | RQFCR_AND;
	rqfpr = class;
	priv->ftp_rqfcr[rqfar] = rqfcr;
	priv->ftp_rqfpr[rqfar] = rqfpr;
	gfar_write_filer(priv, rqfar, rqfcr, rqfpr);

	rqfar--;
	rqfcr = RQFCR_CMP_EXACT | RQFCR_PID_MASK | RQFCR_AND;
	rqfpr = class;
	priv->ftp_rqfcr[rqfar] = rqfcr;
	priv->ftp_rqfpr[rqfar] = rqfpr;
	gfar_write_filer(priv, rqfar, rqfcr, rqfpr);

	return rqfar;
}

static void gfar_init_filer_table(struct gfar_private *priv)
{
	int i = 0x0;
	u32 rqfar = MAX_FILER_IDX;
	u32 rqfcr = 0x0;
	u32 rqfpr = FPR_FILER_MASK;

	/* Default rule */
	rqfcr = RQFCR_CMP_MATCH;
	priv->ftp_rqfcr[rqfar] = rqfcr;
	priv->ftp_rqfpr[rqfar] = rqfpr;
	gfar_write_filer(priv, rqfar, rqfcr, rqfpr);

	rqfar = cluster_entry_per_class(priv, rqfar, RQFPR_IPV6);
	rqfar = cluster_entry_per_class(priv, rqfar, RQFPR_IPV6 | RQFPR_UDP);
	rqfar = cluster_entry_per_class(priv, rqfar, RQFPR_IPV6 | RQFPR_TCP);
	rqfar = cluster_entry_per_class(priv, rqfar, RQFPR_IPV4);
	rqfar = cluster_entry_per_class(priv, rqfar, RQFPR_IPV4 | RQFPR_UDP);
	rqfar = cluster_entry_per_class(priv, rqfar, RQFPR_IPV4 | RQFPR_TCP);

	/* cur_filer_idx indicated the first non-masked rule */
	priv->cur_filer_idx = rqfar;

	/* Rest are masked rules */
	rqfcr = RQFCR_CMP_NOMATCH;
	for (i = 0; i < rqfar; i++) {
		priv->ftp_rqfcr[i] = rqfcr;
		priv->ftp_rqfpr[i] = rqfpr;
		gfar_write_filer(priv, i, rqfcr, rqfpr);
	}
}

static void __gfar_detect_errata_83xx(struct gfar_private *priv)
{
	unsigned int pvr = mfspr(SPRN_PVR);
	unsigned int svr = mfspr(SPRN_SVR);
	unsigned int mod = (svr >> 16) & 0xfff6; /* w/o E suffix */
	unsigned int rev = svr & 0xffff;

	/* MPC8313 Rev 2.0 and higher; All MPC837x */
	if ((pvr == 0x80850010 && mod == 0x80b0 && rev >= 0x0020) ||
	    (pvr == 0x80861010 && (mod & 0xfff9) == 0x80c0))
		priv->errata |= GFAR_ERRATA_74;

	/* MPC8313 and MPC837x all rev */
	if ((pvr == 0x80850010 && mod == 0x80b0) ||
	    (pvr == 0x80861010 && (mod & 0xfff9) == 0x80c0))
		priv->errata |= GFAR_ERRATA_76;

	/* MPC8313 Rev < 2.0 */
	if (pvr == 0x80850010 && mod == 0x80b0 && rev < 0x0020)
		priv->errata |= GFAR_ERRATA_12;
}
<<<<<<< HEAD

static void __gfar_detect_errata_85xx(struct gfar_private *priv)
{
	unsigned int svr = mfspr(SPRN_SVR);

=======

static void __gfar_detect_errata_85xx(struct gfar_private *priv)
{
	unsigned int svr = mfspr(SPRN_SVR);

>>>>>>> d8ec26d7
	if ((SVR_SOC_VER(svr) == SVR_8548) && (SVR_REV(svr) == 0x20))
		priv->errata |= GFAR_ERRATA_12;
	if (((SVR_SOC_VER(svr) == SVR_P2020) && (SVR_REV(svr) < 0x20)) ||
	    ((SVR_SOC_VER(svr) == SVR_P2010) && (SVR_REV(svr) < 0x20)))
		priv->errata |= GFAR_ERRATA_76; /* aka eTSEC 20 */
}

static void gfar_detect_errata(struct gfar_private *priv)
{
	struct device *dev = &priv->ofdev->dev;

	/* no plans to fix */
	priv->errata |= GFAR_ERRATA_A002;

	if (pvr_version_is(PVR_VER_E500V1) || pvr_version_is(PVR_VER_E500V2))
		__gfar_detect_errata_85xx(priv);
	else /* non-mpc85xx parts, i.e. e300 core based */
		__gfar_detect_errata_83xx(priv);

	if (priv->errata)
		dev_info(dev, "enabled errata workarounds, flags: 0x%x\n",
			 priv->errata);
}

/* Set up the ethernet device structure, private data,
 * and anything else we need before we start
 */
static int gfar_probe(struct platform_device *ofdev)
{
	u32 tempval;
	struct net_device *dev = NULL;
	struct gfar_private *priv = NULL;
	struct gfar __iomem *regs = NULL;
	int err = 0, i, grp_idx = 0;
	u32 rstat = 0, tstat = 0, rqueue = 0, tqueue = 0;
	u32 isrg = 0;
	u32 __iomem *baddr;

	err = gfar_of_init(ofdev, &dev);

	if (err)
		return err;

	priv = netdev_priv(dev);
	priv->ndev = dev;
	priv->ofdev = ofdev;
	priv->dev = &ofdev->dev;
	SET_NETDEV_DEV(dev, &ofdev->dev);

	spin_lock_init(&priv->bflock);
	INIT_WORK(&priv->reset_task, gfar_reset_task);

	platform_set_drvdata(ofdev, priv);
	regs = priv->gfargrp[0].regs;

	gfar_detect_errata(priv);

	/* Stop the DMA engine now, in case it was running before
	 * (The firmware could have used it, and left it running).
	 */
	gfar_halt(dev);

	/* Reset MAC layer */
	gfar_write(&regs->maccfg1, MACCFG1_SOFT_RESET);

	/* We need to delay at least 3 TX clocks */
	udelay(2);

	tempval = 0;
	if (!priv->pause_aneg_en && priv->tx_pause_en)
		tempval |= MACCFG1_TX_FLOW;
	if (!priv->pause_aneg_en && priv->rx_pause_en)
		tempval |= MACCFG1_RX_FLOW;
	/* the soft reset bit is not self-resetting, so we need to
	 * clear it before resuming normal operation
	 */
	gfar_write(&regs->maccfg1, tempval);

	/* Initialize MACCFG2. */
	tempval = MACCFG2_INIT_SETTINGS;
	if (gfar_has_errata(priv, GFAR_ERRATA_74))
		tempval |= MACCFG2_HUGEFRAME | MACCFG2_LENGTHCHECK;
	gfar_write(&regs->maccfg2, tempval);

	/* Initialize ECNTRL */
	gfar_write(&regs->ecntrl, ECNTRL_INIT_SETTINGS);

	/* Set the dev->base_addr to the gfar reg region */
	dev->base_addr = (unsigned long) regs;

	/* Fill in the dev structure */
	dev->watchdog_timeo = TX_TIMEOUT;
	dev->mtu = 1500;
	dev->netdev_ops = &gfar_netdev_ops;
	dev->ethtool_ops = &gfar_ethtool_ops;

	/* Register for napi ...We are registering NAPI for each grp */
	if (priv->mode == SQ_SG_MODE)
		netif_napi_add(dev, &priv->gfargrp[0].napi, gfar_poll_sq,
			       GFAR_DEV_WEIGHT);
	else
		for (i = 0; i < priv->num_grps; i++)
			netif_napi_add(dev, &priv->gfargrp[i].napi, gfar_poll,
				       GFAR_DEV_WEIGHT);

	if (priv->device_flags & FSL_GIANFAR_DEV_HAS_CSUM) {
		dev->hw_features = NETIF_F_IP_CSUM | NETIF_F_SG |
				   NETIF_F_RXCSUM;
		dev->features |= NETIF_F_IP_CSUM | NETIF_F_SG |
				 NETIF_F_RXCSUM | NETIF_F_HIGHDMA;
	}

	if (priv->device_flags & FSL_GIANFAR_DEV_HAS_VLAN) {
		dev->hw_features |= NETIF_F_HW_VLAN_CTAG_TX |
				    NETIF_F_HW_VLAN_CTAG_RX;
		dev->features |= NETIF_F_HW_VLAN_CTAG_RX;
	}

	if (priv->device_flags & FSL_GIANFAR_DEV_HAS_EXTENDED_HASH) {
		priv->extended_hash = 1;
		priv->hash_width = 9;

		priv->hash_regs[0] = &regs->igaddr0;
		priv->hash_regs[1] = &regs->igaddr1;
		priv->hash_regs[2] = &regs->igaddr2;
		priv->hash_regs[3] = &regs->igaddr3;
		priv->hash_regs[4] = &regs->igaddr4;
		priv->hash_regs[5] = &regs->igaddr5;
		priv->hash_regs[6] = &regs->igaddr6;
		priv->hash_regs[7] = &regs->igaddr7;
		priv->hash_regs[8] = &regs->gaddr0;
		priv->hash_regs[9] = &regs->gaddr1;
		priv->hash_regs[10] = &regs->gaddr2;
		priv->hash_regs[11] = &regs->gaddr3;
		priv->hash_regs[12] = &regs->gaddr4;
		priv->hash_regs[13] = &regs->gaddr5;
		priv->hash_regs[14] = &regs->gaddr6;
		priv->hash_regs[15] = &regs->gaddr7;

	} else {
		priv->extended_hash = 0;
		priv->hash_width = 8;

		priv->hash_regs[0] = &regs->gaddr0;
		priv->hash_regs[1] = &regs->gaddr1;
		priv->hash_regs[2] = &regs->gaddr2;
		priv->hash_regs[3] = &regs->gaddr3;
		priv->hash_regs[4] = &regs->gaddr4;
		priv->hash_regs[5] = &regs->gaddr5;
		priv->hash_regs[6] = &regs->gaddr6;
		priv->hash_regs[7] = &regs->gaddr7;
	}

	if (priv->device_flags & FSL_GIANFAR_DEV_HAS_PADDING)
		priv->padding = DEFAULT_PADDING;
	else
		priv->padding = 0;

	if (dev->features & NETIF_F_IP_CSUM ||
	    priv->device_flags & FSL_GIANFAR_DEV_HAS_TIMER)
		dev->needed_headroom = GMAC_FCB_LEN;

	/* Program the isrg regs only if number of grps > 1 */
	if (priv->num_grps > 1) {
		baddr = &regs->isrg0;
		for (i = 0; i < priv->num_grps; i++) {
			isrg |= (priv->gfargrp[i].rx_bit_map << ISRG_SHIFT_RX);
			isrg |= (priv->gfargrp[i].tx_bit_map << ISRG_SHIFT_TX);
			gfar_write(baddr, isrg);
			baddr++;
			isrg = 0x0;
		}
	}

	/* Need to reverse the bit maps as  bit_map's MSB is q0
	 * but, for_each_set_bit parses from right to left, which
	 * basically reverses the queue numbers
	 */
	for (i = 0; i< priv->num_grps; i++) {
		priv->gfargrp[i].tx_bit_map =
			reverse_bitmap(priv->gfargrp[i].tx_bit_map, MAX_TX_QS);
		priv->gfargrp[i].rx_bit_map =
			reverse_bitmap(priv->gfargrp[i].rx_bit_map, MAX_RX_QS);
	}

	/* Calculate RSTAT, TSTAT, RQUEUE and TQUEUE values,
	 * also assign queues to groups
	 */
	for (grp_idx = 0; grp_idx < priv->num_grps; grp_idx++) {
		priv->gfargrp[grp_idx].num_rx_queues = 0x0;

		for_each_set_bit(i, &priv->gfargrp[grp_idx].rx_bit_map,
				 priv->num_rx_queues) {
			priv->gfargrp[grp_idx].num_rx_queues++;
			priv->rx_queue[i]->grp = &priv->gfargrp[grp_idx];
			rstat = rstat | (RSTAT_CLEAR_RHALT >> i);
			rqueue = rqueue | ((RQUEUE_EN0 | RQUEUE_EX0) >> i);
		}
		priv->gfargrp[grp_idx].num_tx_queues = 0x0;

		for_each_set_bit(i, &priv->gfargrp[grp_idx].tx_bit_map,
				 priv->num_tx_queues) {
			priv->gfargrp[grp_idx].num_tx_queues++;
			priv->tx_queue[i]->grp = &priv->gfargrp[grp_idx];
			tstat = tstat | (TSTAT_CLEAR_THALT >> i);
			tqueue = tqueue | (TQUEUE_EN0 >> i);
		}
		priv->gfargrp[grp_idx].rstat = rstat;
		priv->gfargrp[grp_idx].tstat = tstat;
		rstat = tstat =0;
	}

	gfar_write(&regs->rqueue, rqueue);
	gfar_write(&regs->tqueue, tqueue);

	priv->rx_buffer_size = DEFAULT_RX_BUFFER_SIZE;

	/* Initializing some of the rx/tx queue level parameters */
	for (i = 0; i < priv->num_tx_queues; i++) {
		priv->tx_queue[i]->tx_ring_size = DEFAULT_TX_RING_SIZE;
		priv->tx_queue[i]->num_txbdfree = DEFAULT_TX_RING_SIZE;
		priv->tx_queue[i]->txcoalescing = DEFAULT_TX_COALESCE;
		priv->tx_queue[i]->txic = DEFAULT_TXIC;
	}

	for (i = 0; i < priv->num_rx_queues; i++) {
		priv->rx_queue[i]->rx_ring_size = DEFAULT_RX_RING_SIZE;
		priv->rx_queue[i]->rxcoalescing = DEFAULT_RX_COALESCE;
		priv->rx_queue[i]->rxic = DEFAULT_RXIC;
	}

	/* always enable rx filer */
	priv->rx_filer_enable = 1;
	/* Enable most messages by default */
	priv->msg_enable = (NETIF_MSG_IFUP << 1 ) - 1;
	/* use pritority h/w tx queue scheduling for single queue devices */
	if (priv->num_tx_queues == 1)
		priv->prio_sched_en = 1;

	/* Carrier starts down, phylib will bring it up */
	netif_carrier_off(dev);

	err = register_netdev(dev);

	if (err) {
		pr_err("%s: Cannot register net device, aborting\n", dev->name);
		goto register_fail;
	}

	device_init_wakeup(&dev->dev,
			   priv->device_flags &
			   FSL_GIANFAR_DEV_HAS_MAGIC_PACKET);

	/* fill out IRQ number and name fields */
	for (i = 0; i < priv->num_grps; i++) {
		struct gfar_priv_grp *grp = &priv->gfargrp[i];
		if (priv->device_flags & FSL_GIANFAR_DEV_HAS_MULTI_INTR) {
			sprintf(gfar_irq(grp, TX)->name, "%s%s%c%s",
				dev->name, "_g", '0' + i, "_tx");
			sprintf(gfar_irq(grp, RX)->name, "%s%s%c%s",
				dev->name, "_g", '0' + i, "_rx");
			sprintf(gfar_irq(grp, ER)->name, "%s%s%c%s",
				dev->name, "_g", '0' + i, "_er");
		} else
			strcpy(gfar_irq(grp, TX)->name, dev->name);
	}

	/* Initialize the filer table */
	gfar_init_filer_table(priv);

	/* Create all the sysfs files */
	gfar_init_sysfs(dev);

	/* Print out the device info */
	netdev_info(dev, "mac: %pM\n", dev->dev_addr);

	/* Even more device info helps when determining which kernel
	 * provided which set of benchmarks.
	 */
	netdev_info(dev, "Running with NAPI enabled\n");
	for (i = 0; i < priv->num_rx_queues; i++)
		netdev_info(dev, "RX BD ring size for Q[%d]: %d\n",
			    i, priv->rx_queue[i]->rx_ring_size);
	for (i = 0; i < priv->num_tx_queues; i++)
		netdev_info(dev, "TX BD ring size for Q[%d]: %d\n",
			    i, priv->tx_queue[i]->tx_ring_size);

	return 0;

register_fail:
	unmap_group_regs(priv);
	free_tx_pointers(priv);
	free_rx_pointers(priv);
	if (priv->phy_node)
		of_node_put(priv->phy_node);
	if (priv->tbi_node)
		of_node_put(priv->tbi_node);
	free_gfar_dev(priv);
	return err;
}

static int gfar_remove(struct platform_device *ofdev)
{
	struct gfar_private *priv = platform_get_drvdata(ofdev);

	if (priv->phy_node)
		of_node_put(priv->phy_node);
	if (priv->tbi_node)
		of_node_put(priv->tbi_node);

	unregister_netdev(priv->ndev);
	unmap_group_regs(priv);
	free_gfar_dev(priv);

	return 0;
}

#ifdef CONFIG_PM

static int gfar_suspend(struct device *dev)
{
	struct gfar_private *priv = dev_get_drvdata(dev);
	struct net_device *ndev = priv->ndev;
	struct gfar __iomem *regs = priv->gfargrp[0].regs;
	unsigned long flags;
	u32 tempval;

	int magic_packet = priv->wol_en &&
			   (priv->device_flags &
			    FSL_GIANFAR_DEV_HAS_MAGIC_PACKET);

	netif_device_detach(ndev);

	if (netif_running(ndev)) {

		local_irq_save(flags);
		lock_tx_qs(priv);
		lock_rx_qs(priv);

		gfar_halt_nodisable(ndev);

		/* Disable Tx, and Rx if wake-on-LAN is disabled. */
		tempval = gfar_read(&regs->maccfg1);

		tempval &= ~MACCFG1_TX_EN;

		if (!magic_packet)
			tempval &= ~MACCFG1_RX_EN;

		gfar_write(&regs->maccfg1, tempval);

		unlock_rx_qs(priv);
		unlock_tx_qs(priv);
		local_irq_restore(flags);

		disable_napi(priv);

		if (magic_packet) {
			/* Enable interrupt on Magic Packet */
			gfar_write(&regs->imask, IMASK_MAG);

			/* Enable Magic Packet mode */
			tempval = gfar_read(&regs->maccfg2);
			tempval |= MACCFG2_MPEN;
			gfar_write(&regs->maccfg2, tempval);
		} else {
			phy_stop(priv->phydev);
		}
	}

	return 0;
}

static int gfar_resume(struct device *dev)
{
	struct gfar_private *priv = dev_get_drvdata(dev);
	struct net_device *ndev = priv->ndev;
	struct gfar __iomem *regs = priv->gfargrp[0].regs;
	unsigned long flags;
	u32 tempval;
	int magic_packet = priv->wol_en &&
			   (priv->device_flags &
			    FSL_GIANFAR_DEV_HAS_MAGIC_PACKET);

	if (!netif_running(ndev)) {
		netif_device_attach(ndev);
		return 0;
	}

	if (!magic_packet && priv->phydev)
		phy_start(priv->phydev);

	/* Disable Magic Packet mode, in case something
	 * else woke us up.
	 */
	local_irq_save(flags);
	lock_tx_qs(priv);
	lock_rx_qs(priv);

	tempval = gfar_read(&regs->maccfg2);
	tempval &= ~MACCFG2_MPEN;
	gfar_write(&regs->maccfg2, tempval);

	gfar_start(ndev);

	unlock_rx_qs(priv);
	unlock_tx_qs(priv);
	local_irq_restore(flags);

	netif_device_attach(ndev);

	enable_napi(priv);

	return 0;
}

static int gfar_restore(struct device *dev)
{
	struct gfar_private *priv = dev_get_drvdata(dev);
	struct net_device *ndev = priv->ndev;

	if (!netif_running(ndev)) {
		netif_device_attach(ndev);

		return 0;
	}

	if (gfar_init_bds(ndev)) {
		free_skb_resources(priv);
		return -ENOMEM;
	}

	init_registers(ndev);
	gfar_set_mac_address(ndev);
	gfar_init_mac(ndev);
	gfar_start(ndev);

	priv->oldlink = 0;
	priv->oldspeed = 0;
	priv->oldduplex = -1;

	if (priv->phydev)
		phy_start(priv->phydev);

	netif_device_attach(ndev);
	enable_napi(priv);

	return 0;
}

static struct dev_pm_ops gfar_pm_ops = {
	.suspend = gfar_suspend,
	.resume = gfar_resume,
	.freeze = gfar_suspend,
	.thaw = gfar_resume,
	.restore = gfar_restore,
};

#define GFAR_PM_OPS (&gfar_pm_ops)

#else

#define GFAR_PM_OPS NULL

#endif

/* Reads the controller's registers to determine what interface
 * connects it to the PHY.
 */
static phy_interface_t gfar_get_interface(struct net_device *dev)
{
	struct gfar_private *priv = netdev_priv(dev);
	struct gfar __iomem *regs = priv->gfargrp[0].regs;
	u32 ecntrl;

	ecntrl = gfar_read(&regs->ecntrl);

	if (ecntrl & ECNTRL_SGMII_MODE)
		return PHY_INTERFACE_MODE_SGMII;

	if (ecntrl & ECNTRL_TBI_MODE) {
		if (ecntrl & ECNTRL_REDUCED_MODE)
			return PHY_INTERFACE_MODE_RTBI;
		else
			return PHY_INTERFACE_MODE_TBI;
	}

	if (ecntrl & ECNTRL_REDUCED_MODE) {
		if (ecntrl & ECNTRL_REDUCED_MII_MODE) {
			return PHY_INTERFACE_MODE_RMII;
		}
		else {
			phy_interface_t interface = priv->interface;

			/* This isn't autodetected right now, so it must
			 * be set by the device tree or platform code.
			 */
			if (interface == PHY_INTERFACE_MODE_RGMII_ID)
				return PHY_INTERFACE_MODE_RGMII_ID;

			return PHY_INTERFACE_MODE_RGMII;
		}
	}

	if (priv->device_flags & FSL_GIANFAR_DEV_HAS_GIGABIT)
		return PHY_INTERFACE_MODE_GMII;

	return PHY_INTERFACE_MODE_MII;
}


/* Initializes driver's PHY state, and attaches to the PHY.
 * Returns 0 on success.
 */
static int init_phy(struct net_device *dev)
{
	struct gfar_private *priv = netdev_priv(dev);
	uint gigabit_support =
		priv->device_flags & FSL_GIANFAR_DEV_HAS_GIGABIT ?
		GFAR_SUPPORTED_GBIT : 0;
	phy_interface_t interface;

	priv->oldlink = 0;
	priv->oldspeed = 0;
	priv->oldduplex = -1;

	interface = gfar_get_interface(dev);

	priv->phydev = of_phy_connect(dev, priv->phy_node, &adjust_link, 0,
				      interface);
	if (!priv->phydev)
		priv->phydev = of_phy_connect_fixed_link(dev, &adjust_link,
							 interface);
	if (!priv->phydev) {
		dev_err(&dev->dev, "could not attach to PHY\n");
		return -ENODEV;
	}

	if (interface == PHY_INTERFACE_MODE_SGMII)
		gfar_configure_serdes(dev);

	/* Remove any features not supported by the controller */
	priv->phydev->supported &= (GFAR_SUPPORTED | gigabit_support);
	priv->phydev->advertising = priv->phydev->supported;

	return 0;
}

/* Initialize TBI PHY interface for communicating with the
 * SERDES lynx PHY on the chip.  We communicate with this PHY
 * through the MDIO bus on each controller, treating it as a
 * "normal" PHY at the address found in the TBIPA register.  We assume
 * that the TBIPA register is valid.  Either the MDIO bus code will set
 * it to a value that doesn't conflict with other PHYs on the bus, or the
 * value doesn't matter, as there are no other PHYs on the bus.
 */
static void gfar_configure_serdes(struct net_device *dev)
{
	struct gfar_private *priv = netdev_priv(dev);
	struct phy_device *tbiphy;

	if (!priv->tbi_node) {
		dev_warn(&dev->dev, "error: SGMII mode requires that the "
				    "device tree specify a tbi-handle\n");
		return;
	}

	tbiphy = of_phy_find_device(priv->tbi_node);
	if (!tbiphy) {
		dev_err(&dev->dev, "error: Could not get TBI device\n");
		return;
	}

	/* If the link is already up, we must already be ok, and don't need to
	 * configure and reset the TBI<->SerDes link.  Maybe U-Boot configured
	 * everything for us?  Resetting it takes the link down and requires
	 * several seconds for it to come back.
	 */
	if (phy_read(tbiphy, MII_BMSR) & BMSR_LSTATUS)
		return;

	/* Single clk mode, mii mode off(for serdes communication) */
	phy_write(tbiphy, MII_TBICON, TBICON_CLK_SELECT);

	phy_write(tbiphy, MII_ADVERTISE,
		  ADVERTISE_1000XFULL | ADVERTISE_1000XPAUSE |
		  ADVERTISE_1000XPSE_ASYM);

	phy_write(tbiphy, MII_BMCR,
		  BMCR_ANENABLE | BMCR_ANRESTART | BMCR_FULLDPLX |
		  BMCR_SPEED1000);
}

static void init_registers(struct net_device *dev)
{
	struct gfar_private *priv = netdev_priv(dev);
	struct gfar __iomem *regs = NULL;
	int i;

	for (i = 0; i < priv->num_grps; i++) {
		regs = priv->gfargrp[i].regs;
		/* Clear IEVENT */
		gfar_write(&regs->ievent, IEVENT_INIT_CLEAR);

		/* Initialize IMASK */
		gfar_write(&regs->imask, IMASK_INIT_CLEAR);
	}

	regs = priv->gfargrp[0].regs;
	/* Init hash registers to zero */
	gfar_write(&regs->igaddr0, 0);
	gfar_write(&regs->igaddr1, 0);
	gfar_write(&regs->igaddr2, 0);
	gfar_write(&regs->igaddr3, 0);
	gfar_write(&regs->igaddr4, 0);
	gfar_write(&regs->igaddr5, 0);
	gfar_write(&regs->igaddr6, 0);
	gfar_write(&regs->igaddr7, 0);

	gfar_write(&regs->gaddr0, 0);
	gfar_write(&regs->gaddr1, 0);
	gfar_write(&regs->gaddr2, 0);
	gfar_write(&regs->gaddr3, 0);
	gfar_write(&regs->gaddr4, 0);
	gfar_write(&regs->gaddr5, 0);
	gfar_write(&regs->gaddr6, 0);
	gfar_write(&regs->gaddr7, 0);

	/* Zero out the rmon mib registers if it has them */
	if (priv->device_flags & FSL_GIANFAR_DEV_HAS_RMON) {
		memset_io(&(regs->rmon), 0, sizeof (struct rmon_mib));

		/* Mask off the CAM interrupts */
		gfar_write(&regs->rmon.cam1, 0xffffffff);
		gfar_write(&regs->rmon.cam2, 0xffffffff);
	}

	/* Initialize the max receive buffer length */
	gfar_write(&regs->mrblr, priv->rx_buffer_size);

	/* Initialize the Minimum Frame Length Register */
	gfar_write(&regs->minflr, MINFLR_INIT_SETTINGS);
}

static int __gfar_is_rx_idle(struct gfar_private *priv)
{
	u32 res;

	/* Normaly TSEC should not hang on GRS commands, so we should
	 * actually wait for IEVENT_GRSC flag.
	 */
	if (!gfar_has_errata(priv, GFAR_ERRATA_A002))
		return 0;

	/* Read the eTSEC register at offset 0xD1C. If bits 7-14 are
	 * the same as bits 23-30, the eTSEC Rx is assumed to be idle
	 * and the Rx can be safely reset.
	 */
	res = gfar_read((void __iomem *)priv->gfargrp[0].regs + 0xd1c);
	res &= 0x7f807f80;
	if ((res & 0xffff) == (res >> 16))
		return 1;

	return 0;
}

/* Halt the receive and transmit queues */
static void gfar_halt_nodisable(struct net_device *dev)
{
	struct gfar_private *priv = netdev_priv(dev);
	struct gfar __iomem *regs = NULL;
	u32 tempval;
	int i;

	for (i = 0; i < priv->num_grps; i++) {
		regs = priv->gfargrp[i].regs;
		/* Mask all interrupts */
		gfar_write(&regs->imask, IMASK_INIT_CLEAR);

		/* Clear all interrupts */
		gfar_write(&regs->ievent, IEVENT_INIT_CLEAR);
	}

	regs = priv->gfargrp[0].regs;
	/* Stop the DMA, and wait for it to stop */
	tempval = gfar_read(&regs->dmactrl);
	if ((tempval & (DMACTRL_GRS | DMACTRL_GTS)) !=
	    (DMACTRL_GRS | DMACTRL_GTS)) {
		int ret;

		tempval |= (DMACTRL_GRS | DMACTRL_GTS);
		gfar_write(&regs->dmactrl, tempval);

		do {
			ret = spin_event_timeout(((gfar_read(&regs->ievent) &
				 (IEVENT_GRSC | IEVENT_GTSC)) ==
				 (IEVENT_GRSC | IEVENT_GTSC)), 1000000, 0);
			if (!ret && !(gfar_read(&regs->ievent) & IEVENT_GRSC))
				ret = __gfar_is_rx_idle(priv);
		} while (!ret);
	}
}

/* Halt the receive and transmit queues */
void gfar_halt(struct net_device *dev)
{
	struct gfar_private *priv = netdev_priv(dev);
	struct gfar __iomem *regs = priv->gfargrp[0].regs;
	u32 tempval;

	gfar_halt_nodisable(dev);

	/* Disable Rx and Tx */
	tempval = gfar_read(&regs->maccfg1);
	tempval &= ~(MACCFG1_RX_EN | MACCFG1_TX_EN);
	gfar_write(&regs->maccfg1, tempval);
}

static void free_grp_irqs(struct gfar_priv_grp *grp)
{
	free_irq(gfar_irq(grp, TX)->irq, grp);
	free_irq(gfar_irq(grp, RX)->irq, grp);
	free_irq(gfar_irq(grp, ER)->irq, grp);
}

void stop_gfar(struct net_device *dev)
{
	struct gfar_private *priv = netdev_priv(dev);
	unsigned long flags;
	int i;

	phy_stop(priv->phydev);


	/* Lock it down */
	local_irq_save(flags);
	lock_tx_qs(priv);
	lock_rx_qs(priv);

	gfar_halt(dev);

	unlock_rx_qs(priv);
	unlock_tx_qs(priv);
	local_irq_restore(flags);

	/* Free the IRQs */
	if (priv->device_flags & FSL_GIANFAR_DEV_HAS_MULTI_INTR) {
		for (i = 0; i < priv->num_grps; i++)
			free_grp_irqs(&priv->gfargrp[i]);
	} else {
		for (i = 0; i < priv->num_grps; i++)
			free_irq(gfar_irq(&priv->gfargrp[i], TX)->irq,
				 &priv->gfargrp[i]);
	}

	free_skb_resources(priv);
}

static void free_skb_tx_queue(struct gfar_priv_tx_q *tx_queue)
{
	struct txbd8 *txbdp;
	struct gfar_private *priv = netdev_priv(tx_queue->dev);
	int i, j;

	txbdp = tx_queue->tx_bd_base;

	for (i = 0; i < tx_queue->tx_ring_size; i++) {
		if (!tx_queue->tx_skbuff[i])
			continue;

		dma_unmap_single(priv->dev, txbdp->bufPtr,
				 txbdp->length, DMA_TO_DEVICE);
		txbdp->lstatus = 0;
		for (j = 0; j < skb_shinfo(tx_queue->tx_skbuff[i])->nr_frags;
		     j++) {
			txbdp++;
			dma_unmap_page(priv->dev, txbdp->bufPtr,
				       txbdp->length, DMA_TO_DEVICE);
		}
		txbdp++;
		dev_kfree_skb_any(tx_queue->tx_skbuff[i]);
		tx_queue->tx_skbuff[i] = NULL;
	}
	kfree(tx_queue->tx_skbuff);
	tx_queue->tx_skbuff = NULL;
}

static void free_skb_rx_queue(struct gfar_priv_rx_q *rx_queue)
{
	struct rxbd8 *rxbdp;
	struct gfar_private *priv = netdev_priv(rx_queue->dev);
	int i;

	rxbdp = rx_queue->rx_bd_base;

	for (i = 0; i < rx_queue->rx_ring_size; i++) {
		if (rx_queue->rx_skbuff[i]) {
			dma_unmap_single(priv->dev, rxbdp->bufPtr,
					 priv->rx_buffer_size,
					 DMA_FROM_DEVICE);
			dev_kfree_skb_any(rx_queue->rx_skbuff[i]);
			rx_queue->rx_skbuff[i] = NULL;
		}
		rxbdp->lstatus = 0;
		rxbdp->bufPtr = 0;
		rxbdp++;
	}
	kfree(rx_queue->rx_skbuff);
	rx_queue->rx_skbuff = NULL;
}

/* If there are any tx skbs or rx skbs still around, free them.
 * Then free tx_skbuff and rx_skbuff
 */
static void free_skb_resources(struct gfar_private *priv)
{
	struct gfar_priv_tx_q *tx_queue = NULL;
	struct gfar_priv_rx_q *rx_queue = NULL;
	int i;

	/* Go through all the buffer descriptors and free their data buffers */
	for (i = 0; i < priv->num_tx_queues; i++) {
		struct netdev_queue *txq;

		tx_queue = priv->tx_queue[i];
		txq = netdev_get_tx_queue(tx_queue->dev, tx_queue->qindex);
		if (tx_queue->tx_skbuff)
			free_skb_tx_queue(tx_queue);
		netdev_tx_reset_queue(txq);
	}

	for (i = 0; i < priv->num_rx_queues; i++) {
		rx_queue = priv->rx_queue[i];
		if (rx_queue->rx_skbuff)
			free_skb_rx_queue(rx_queue);
	}

	dma_free_coherent(priv->dev,
			  sizeof(struct txbd8) * priv->total_tx_ring_size +
			  sizeof(struct rxbd8) * priv->total_rx_ring_size,
			  priv->tx_queue[0]->tx_bd_base,
			  priv->tx_queue[0]->tx_bd_dma_base);
}

void gfar_start(struct net_device *dev)
{
	struct gfar_private *priv = netdev_priv(dev);
	struct gfar __iomem *regs = priv->gfargrp[0].regs;
	u32 tempval;
	int i = 0;

	/* Enable Rx and Tx in MACCFG1 */
	tempval = gfar_read(&regs->maccfg1);
	tempval |= (MACCFG1_RX_EN | MACCFG1_TX_EN);
	gfar_write(&regs->maccfg1, tempval);

	/* Initialize DMACTRL to have WWR and WOP */
	tempval = gfar_read(&regs->dmactrl);
	tempval |= DMACTRL_INIT_SETTINGS;
	gfar_write(&regs->dmactrl, tempval);

	/* Make sure we aren't stopped */
	tempval = gfar_read(&regs->dmactrl);
	tempval &= ~(DMACTRL_GRS | DMACTRL_GTS);
	gfar_write(&regs->dmactrl, tempval);

	for (i = 0; i < priv->num_grps; i++) {
		regs = priv->gfargrp[i].regs;
		/* Clear THLT/RHLT, so that the DMA starts polling now */
		gfar_write(&regs->tstat, priv->gfargrp[i].tstat);
		gfar_write(&regs->rstat, priv->gfargrp[i].rstat);
		/* Unmask the interrupts we look for */
		gfar_write(&regs->imask, IMASK_DEFAULT);
	}

	dev->trans_start = jiffies; /* prevent tx timeout */
}

static void gfar_configure_coalescing(struct gfar_private *priv,
			       unsigned long tx_mask, unsigned long rx_mask)
{
	struct gfar __iomem *regs = priv->gfargrp[0].regs;
	u32 __iomem *baddr;

	if (priv->mode == MQ_MG_MODE) {
		int i = 0;

		baddr = &regs->txic0;
		for_each_set_bit(i, &tx_mask, priv->num_tx_queues) {
			gfar_write(baddr + i, 0);
			if (likely(priv->tx_queue[i]->txcoalescing))
				gfar_write(baddr + i, priv->tx_queue[i]->txic);
		}

		baddr = &regs->rxic0;
		for_each_set_bit(i, &rx_mask, priv->num_rx_queues) {
			gfar_write(baddr + i, 0);
			if (likely(priv->rx_queue[i]->rxcoalescing))
				gfar_write(baddr + i, priv->rx_queue[i]->rxic);
		}
	} else {
		/* Backward compatible case -- even if we enable
		 * multiple queues, there's only single reg to program
		 */
		gfar_write(&regs->txic, 0);
		if (likely(priv->tx_queue[0]->txcoalescing))
			gfar_write(&regs->txic, priv->tx_queue[0]->txic);

		gfar_write(&regs->rxic, 0);
		if (unlikely(priv->rx_queue[0]->rxcoalescing))
			gfar_write(&regs->rxic, priv->rx_queue[0]->rxic);
	}
}

void gfar_configure_coalescing_all(struct gfar_private *priv)
{
	gfar_configure_coalescing(priv, 0xFF, 0xFF);
}

static int register_grp_irqs(struct gfar_priv_grp *grp)
{
	struct gfar_private *priv = grp->priv;
	struct net_device *dev = priv->ndev;
	int err;

	/* If the device has multiple interrupts, register for
	 * them.  Otherwise, only register for the one
	 */
	if (priv->device_flags & FSL_GIANFAR_DEV_HAS_MULTI_INTR) {
		/* Install our interrupt handlers for Error,
		 * Transmit, and Receive
		 */
		err = request_irq(gfar_irq(grp, ER)->irq, gfar_error, 0,
				  gfar_irq(grp, ER)->name, grp);
		if (err < 0) {
			netif_err(priv, intr, dev, "Can't get IRQ %d\n",
				  gfar_irq(grp, ER)->irq);

			goto err_irq_fail;
		}
		err = request_irq(gfar_irq(grp, TX)->irq, gfar_transmit, 0,
				  gfar_irq(grp, TX)->name, grp);
		if (err < 0) {
			netif_err(priv, intr, dev, "Can't get IRQ %d\n",
				  gfar_irq(grp, TX)->irq);
			goto tx_irq_fail;
		}
		err = request_irq(gfar_irq(grp, RX)->irq, gfar_receive, 0,
				  gfar_irq(grp, RX)->name, grp);
		if (err < 0) {
			netif_err(priv, intr, dev, "Can't get IRQ %d\n",
				  gfar_irq(grp, RX)->irq);
			goto rx_irq_fail;
		}
	} else {
		err = request_irq(gfar_irq(grp, TX)->irq, gfar_interrupt, 0,
				  gfar_irq(grp, TX)->name, grp);
		if (err < 0) {
			netif_err(priv, intr, dev, "Can't get IRQ %d\n",
				  gfar_irq(grp, TX)->irq);
			goto err_irq_fail;
		}
	}

	return 0;

rx_irq_fail:
	free_irq(gfar_irq(grp, TX)->irq, grp);
tx_irq_fail:
	free_irq(gfar_irq(grp, ER)->irq, grp);
err_irq_fail:
	return err;

}

/* Bring the controller up and running */
int startup_gfar(struct net_device *ndev)
{
	struct gfar_private *priv = netdev_priv(ndev);
	struct gfar __iomem *regs = NULL;
	int err, i, j;

	for (i = 0; i < priv->num_grps; i++) {
		regs= priv->gfargrp[i].regs;
		gfar_write(&regs->imask, IMASK_INIT_CLEAR);
	}

	regs= priv->gfargrp[0].regs;
	err = gfar_alloc_skb_resources(ndev);
	if (err)
		return err;

	gfar_init_mac(ndev);

	for (i = 0; i < priv->num_grps; i++) {
		err = register_grp_irqs(&priv->gfargrp[i]);
		if (err) {
			for (j = 0; j < i; j++)
				free_grp_irqs(&priv->gfargrp[j]);
			goto irq_fail;
		}
	}

	/* Start the controller */
	gfar_start(ndev);

	phy_start(priv->phydev);

	gfar_configure_coalescing_all(priv);

	return 0;

irq_fail:
	free_skb_resources(priv);
	return err;
}

/* Called when something needs to use the ethernet device
 * Returns 0 for success.
 */
static int gfar_enet_open(struct net_device *dev)
{
	struct gfar_private *priv = netdev_priv(dev);
	int err;

	enable_napi(priv);

	/* Initialize a bunch of registers */
	init_registers(dev);

	gfar_set_mac_address(dev);

	err = init_phy(dev);

	if (err) {
		disable_napi(priv);
		return err;
	}

	err = startup_gfar(dev);
	if (err) {
		disable_napi(priv);
		return err;
	}

	netif_tx_start_all_queues(dev);

	device_set_wakeup_enable(&dev->dev, priv->wol_en);

	return err;
}

static inline struct txfcb *gfar_add_fcb(struct sk_buff *skb)
{
	struct txfcb *fcb = (struct txfcb *)skb_push(skb, GMAC_FCB_LEN);

	memset(fcb, 0, GMAC_FCB_LEN);

	return fcb;
}

static inline void gfar_tx_checksum(struct sk_buff *skb, struct txfcb *fcb,
				    int fcb_length)
{
	/* If we're here, it's a IP packet with a TCP or UDP
	 * payload.  We set it to checksum, using a pseudo-header
	 * we provide
	 */
	u8 flags = TXFCB_DEFAULT;

	/* Tell the controller what the protocol is
	 * And provide the already calculated phcs
	 */
	if (ip_hdr(skb)->protocol == IPPROTO_UDP) {
		flags |= TXFCB_UDP;
		fcb->phcs = udp_hdr(skb)->check;
	} else
		fcb->phcs = tcp_hdr(skb)->check;

	/* l3os is the distance between the start of the
	 * frame (skb->data) and the start of the IP hdr.
	 * l4os is the distance between the start of the
	 * l3 hdr and the l4 hdr
	 */
	fcb->l3os = (u16)(skb_network_offset(skb) - fcb_length);
	fcb->l4os = skb_network_header_len(skb);

	fcb->flags = flags;
}

void inline gfar_tx_vlan(struct sk_buff *skb, struct txfcb *fcb)
{
	fcb->flags |= TXFCB_VLN;
	fcb->vlctl = vlan_tx_tag_get(skb);
}

static inline struct txbd8 *skip_txbd(struct txbd8 *bdp, int stride,
				      struct txbd8 *base, int ring_size)
{
	struct txbd8 *new_bd = bdp + stride;

	return (new_bd >= (base + ring_size)) ? (new_bd - ring_size) : new_bd;
}

static inline struct txbd8 *next_txbd(struct txbd8 *bdp, struct txbd8 *base,
				      int ring_size)
{
	return skip_txbd(bdp, 1, base, ring_size);
}

/* eTSEC12: csum generation not supported for some fcb offsets */
static inline bool gfar_csum_errata_12(struct gfar_private *priv,
				       unsigned long fcb_addr)
{
	return (gfar_has_errata(priv, GFAR_ERRATA_12) &&
	       (fcb_addr % 0x20) > 0x18);
}

/* eTSEC76: csum generation for frames larger than 2500 may
 * cause excess delays before start of transmission
 */
static inline bool gfar_csum_errata_76(struct gfar_private *priv,
				       unsigned int len)
{
	return (gfar_has_errata(priv, GFAR_ERRATA_76) &&
	       (len > 2500));
}

/* This is called by the kernel when a frame is ready for transmission.
 * It is pointed to by the dev->hard_start_xmit function pointer
 */
static int gfar_start_xmit(struct sk_buff *skb, struct net_device *dev)
{
	struct gfar_private *priv = netdev_priv(dev);
	struct gfar_priv_tx_q *tx_queue = NULL;
	struct netdev_queue *txq;
	struct gfar __iomem *regs = NULL;
	struct txfcb *fcb = NULL;
	struct txbd8 *txbdp, *txbdp_start, *base, *txbdp_tstamp = NULL;
	u32 lstatus;
	int i, rq = 0;
	int do_tstamp, do_csum, do_vlan;
	u32 bufaddr;
	unsigned long flags;
	unsigned int nr_frags, nr_txbds, bytes_sent, fcb_len = 0;

	rq = skb->queue_mapping;
	tx_queue = priv->tx_queue[rq];
	txq = netdev_get_tx_queue(dev, rq);
	base = tx_queue->tx_bd_base;
	regs = tx_queue->grp->regs;

	do_csum = (CHECKSUM_PARTIAL == skb->ip_summed);
	do_vlan = vlan_tx_tag_present(skb);
	do_tstamp = (skb_shinfo(skb)->tx_flags & SKBTX_HW_TSTAMP) &&
		    priv->hwts_tx_en;

	if (do_csum || do_vlan)
		fcb_len = GMAC_FCB_LEN;

	/* check if time stamp should be generated */
	if (unlikely(do_tstamp))
		fcb_len = GMAC_FCB_LEN + GMAC_TXPAL_LEN;

	/* make space for additional header when fcb is needed */
	if (fcb_len && unlikely(skb_headroom(skb) < fcb_len)) {
		struct sk_buff *skb_new;

		skb_new = skb_realloc_headroom(skb, fcb_len);
		if (!skb_new) {
			dev->stats.tx_errors++;
			kfree_skb(skb);
			return NETDEV_TX_OK;
		}

		if (skb->sk)
			skb_set_owner_w(skb_new, skb->sk);
		consume_skb(skb);
		skb = skb_new;
	}

	/* total number of fragments in the SKB */
	nr_frags = skb_shinfo(skb)->nr_frags;

	/* calculate the required number of TxBDs for this skb */
	if (unlikely(do_tstamp))
		nr_txbds = nr_frags + 2;
	else
		nr_txbds = nr_frags + 1;

	/* check if there is space to queue this packet */
	if (nr_txbds > tx_queue->num_txbdfree) {
		/* no space, stop the queue */
		netif_tx_stop_queue(txq);
		dev->stats.tx_fifo_errors++;
		return NETDEV_TX_BUSY;
	}

	/* Update transmit stats */
	bytes_sent = skb->len;
	tx_queue->stats.tx_bytes += bytes_sent;
	/* keep Tx bytes on wire for BQL accounting */
	GFAR_CB(skb)->bytes_sent = bytes_sent;
	tx_queue->stats.tx_packets++;

	txbdp = txbdp_start = tx_queue->cur_tx;
	lstatus = txbdp->lstatus;

	/* Time stamp insertion requires one additional TxBD */
	if (unlikely(do_tstamp))
		txbdp_tstamp = txbdp = next_txbd(txbdp, base,
						 tx_queue->tx_ring_size);

	if (nr_frags == 0) {
		if (unlikely(do_tstamp))
			txbdp_tstamp->lstatus |= BD_LFLAG(TXBD_LAST |
							  TXBD_INTERRUPT);
		else
			lstatus |= BD_LFLAG(TXBD_LAST | TXBD_INTERRUPT);
	} else {
		/* Place the fragment addresses and lengths into the TxBDs */
		for (i = 0; i < nr_frags; i++) {
			unsigned int frag_len;
			/* Point at the next BD, wrapping as needed */
			txbdp = next_txbd(txbdp, base, tx_queue->tx_ring_size);

			frag_len = skb_shinfo(skb)->frags[i].size;

			lstatus = txbdp->lstatus | frag_len |
				  BD_LFLAG(TXBD_READY);

			/* Handle the last BD specially */
			if (i == nr_frags - 1)
				lstatus |= BD_LFLAG(TXBD_LAST | TXBD_INTERRUPT);

			bufaddr = skb_frag_dma_map(priv->dev,
						   &skb_shinfo(skb)->frags[i],
						   0,
						   frag_len,
						   DMA_TO_DEVICE);

			/* set the TxBD length and buffer pointer */
			txbdp->bufPtr = bufaddr;
			txbdp->lstatus = lstatus;
		}

		lstatus = txbdp_start->lstatus;
	}

	/* Add TxPAL between FCB and frame if required */
	if (unlikely(do_tstamp)) {
		skb_push(skb, GMAC_TXPAL_LEN);
		memset(skb->data, 0, GMAC_TXPAL_LEN);
	}

	/* Add TxFCB if required */
	if (fcb_len) {
		fcb = gfar_add_fcb(skb);
		lstatus |= BD_LFLAG(TXBD_TOE);
	}

	/* Set up checksumming */
	if (do_csum) {
		gfar_tx_checksum(skb, fcb, fcb_len);

		if (unlikely(gfar_csum_errata_12(priv, (unsigned long)fcb)) ||
		    unlikely(gfar_csum_errata_76(priv, skb->len))) {
			__skb_pull(skb, GMAC_FCB_LEN);
			skb_checksum_help(skb);
			if (do_vlan || do_tstamp) {
				/* put back a new fcb for vlan/tstamp TOE */
				fcb = gfar_add_fcb(skb);
			} else {
				/* Tx TOE not used */
				lstatus &= ~(BD_LFLAG(TXBD_TOE));
				fcb = NULL;
			}
		}
	}

	if (do_vlan)
		gfar_tx_vlan(skb, fcb);

	/* Setup tx hardware time stamping if requested */
	if (unlikely(do_tstamp)) {
		skb_shinfo(skb)->tx_flags |= SKBTX_IN_PROGRESS;
		fcb->ptp = 1;
	}

	txbdp_start->bufPtr = dma_map_single(priv->dev, skb->data,
					     skb_headlen(skb), DMA_TO_DEVICE);

	/* If time stamping is requested one additional TxBD must be set up. The
	 * first TxBD points to the FCB and must have a data length of
	 * GMAC_FCB_LEN. The second TxBD points to the actual frame data with
	 * the full frame length.
	 */
	if (unlikely(do_tstamp)) {
		txbdp_tstamp->bufPtr = txbdp_start->bufPtr + fcb_len;
		txbdp_tstamp->lstatus |= BD_LFLAG(TXBD_READY) |
					 (skb_headlen(skb) - fcb_len);
		lstatus |= BD_LFLAG(TXBD_CRC | TXBD_READY) | GMAC_FCB_LEN;
	} else {
		lstatus |= BD_LFLAG(TXBD_CRC | TXBD_READY) | skb_headlen(skb);
	}

	netdev_tx_sent_queue(txq, bytes_sent);

	/* We can work in parallel with gfar_clean_tx_ring(), except
	 * when modifying num_txbdfree. Note that we didn't grab the lock
	 * when we were reading the num_txbdfree and checking for available
	 * space, that's because outside of this function it can only grow,
	 * and once we've got needed space, it cannot suddenly disappear.
	 *
	 * The lock also protects us from gfar_error(), which can modify
	 * regs->tstat and thus retrigger the transfers, which is why we
	 * also must grab the lock before setting ready bit for the first
	 * to be transmitted BD.
	 */
	spin_lock_irqsave(&tx_queue->txlock, flags);

	/* The powerpc-specific eieio() is used, as wmb() has too strong
	 * semantics (it requires synchronization between cacheable and
	 * uncacheable mappings, which eieio doesn't provide and which we
	 * don't need), thus requiring a more expensive sync instruction.  At
	 * some point, the set of architecture-independent barrier functions
	 * should be expanded to include weaker barriers.
	 */
	eieio();

	txbdp_start->lstatus = lstatus;

	eieio(); /* force lstatus write before tx_skbuff */

	tx_queue->tx_skbuff[tx_queue->skb_curtx] = skb;

	/* Update the current skb pointer to the next entry we will use
	 * (wrapping if necessary)
	 */
	tx_queue->skb_curtx = (tx_queue->skb_curtx + 1) &
			      TX_RING_MOD_MASK(tx_queue->tx_ring_size);

	tx_queue->cur_tx = next_txbd(txbdp, base, tx_queue->tx_ring_size);

	/* reduce TxBD free count */
	tx_queue->num_txbdfree -= (nr_txbds);

	/* If the next BD still needs to be cleaned up, then the bds
	 * are full.  We need to tell the kernel to stop sending us stuff.
	 */
	if (!tx_queue->num_txbdfree) {
		netif_tx_stop_queue(txq);

		dev->stats.tx_fifo_errors++;
	}

	/* Tell the DMA to go go go */
	gfar_write(&regs->tstat, TSTAT_CLEAR_THALT >> tx_queue->qindex);

	/* Unlock priv */
	spin_unlock_irqrestore(&tx_queue->txlock, flags);

	return NETDEV_TX_OK;
}

/* Stops the kernel queue, and halts the controller */
static int gfar_close(struct net_device *dev)
{
	struct gfar_private *priv = netdev_priv(dev);

	disable_napi(priv);

	cancel_work_sync(&priv->reset_task);
	stop_gfar(dev);

	/* Disconnect from the PHY */
	phy_disconnect(priv->phydev);
	priv->phydev = NULL;

	netif_tx_stop_all_queues(dev);

	return 0;
}

/* Changes the mac address if the controller is not running. */
static int gfar_set_mac_address(struct net_device *dev)
{
	gfar_set_mac_for_addr(dev, 0, dev->dev_addr);

	return 0;
}

/* Check if rx parser should be activated */
void gfar_check_rx_parser_mode(struct gfar_private *priv)
{
	struct gfar __iomem *regs;
	u32 tempval;

	regs = priv->gfargrp[0].regs;

	tempval = gfar_read(&regs->rctrl);
	/* If parse is no longer required, then disable parser */
	if (tempval & RCTRL_REQ_PARSER) {
		tempval |= RCTRL_PRSDEP_INIT;
		priv->uses_rxfcb = 1;
	} else {
		tempval &= ~RCTRL_PRSDEP_INIT;
		priv->uses_rxfcb = 0;
	}
	gfar_write(&regs->rctrl, tempval);
}

/* Enables and disables VLAN insertion/extraction */
void gfar_vlan_mode(struct net_device *dev, netdev_features_t features)
{
	struct gfar_private *priv = netdev_priv(dev);
	struct gfar __iomem *regs = NULL;
	unsigned long flags;
	u32 tempval;

	regs = priv->gfargrp[0].regs;
	local_irq_save(flags);
	lock_rx_qs(priv);

	if (features & NETIF_F_HW_VLAN_CTAG_TX) {
		/* Enable VLAN tag insertion */
		tempval = gfar_read(&regs->tctrl);
		tempval |= TCTRL_VLINS;
		gfar_write(&regs->tctrl, tempval);
	} else {
		/* Disable VLAN tag insertion */
		tempval = gfar_read(&regs->tctrl);
		tempval &= ~TCTRL_VLINS;
		gfar_write(&regs->tctrl, tempval);
	}

	if (features & NETIF_F_HW_VLAN_CTAG_RX) {
		/* Enable VLAN tag extraction */
		tempval = gfar_read(&regs->rctrl);
		tempval |= (RCTRL_VLEX | RCTRL_PRSDEP_INIT);
		gfar_write(&regs->rctrl, tempval);
		priv->uses_rxfcb = 1;
	} else {
		/* Disable VLAN tag extraction */
		tempval = gfar_read(&regs->rctrl);
		tempval &= ~RCTRL_VLEX;
		gfar_write(&regs->rctrl, tempval);

		gfar_check_rx_parser_mode(priv);
	}

	gfar_change_mtu(dev, dev->mtu);

	unlock_rx_qs(priv);
	local_irq_restore(flags);
}

static int gfar_change_mtu(struct net_device *dev, int new_mtu)
{
	int tempsize, tempval;
	struct gfar_private *priv = netdev_priv(dev);
	struct gfar __iomem *regs = priv->gfargrp[0].regs;
	int oldsize = priv->rx_buffer_size;
	int frame_size = new_mtu + ETH_HLEN;

	if ((frame_size < 64) || (frame_size > JUMBO_FRAME_SIZE)) {
		netif_err(priv, drv, dev, "Invalid MTU setting\n");
		return -EINVAL;
	}

	if (priv->uses_rxfcb)
		frame_size += GMAC_FCB_LEN;

	frame_size += priv->padding;

	tempsize = (frame_size & ~(INCREMENTAL_BUFFER_SIZE - 1)) +
		   INCREMENTAL_BUFFER_SIZE;

	/* Only stop and start the controller if it isn't already
	 * stopped, and we changed something
	 */
	if ((oldsize != tempsize) && (dev->flags & IFF_UP))
		stop_gfar(dev);

	priv->rx_buffer_size = tempsize;

	dev->mtu = new_mtu;

	gfar_write(&regs->mrblr, priv->rx_buffer_size);
	gfar_write(&regs->maxfrm, priv->rx_buffer_size);

	/* If the mtu is larger than the max size for standard
	 * ethernet frames (ie, a jumbo frame), then set maccfg2
	 * to allow huge frames, and to check the length
	 */
	tempval = gfar_read(&regs->maccfg2);

	if (priv->rx_buffer_size > DEFAULT_RX_BUFFER_SIZE ||
	    gfar_has_errata(priv, GFAR_ERRATA_74))
		tempval |= (MACCFG2_HUGEFRAME | MACCFG2_LENGTHCHECK);
	else
		tempval &= ~(MACCFG2_HUGEFRAME | MACCFG2_LENGTHCHECK);

	gfar_write(&regs->maccfg2, tempval);

	if ((oldsize != tempsize) && (dev->flags & IFF_UP))
		startup_gfar(dev);

	return 0;
}

/* gfar_reset_task gets scheduled when a packet has not been
 * transmitted after a set amount of time.
 * For now, assume that clearing out all the structures, and
 * starting over will fix the problem.
 */
static void gfar_reset_task(struct work_struct *work)
{
	struct gfar_private *priv = container_of(work, struct gfar_private,
						 reset_task);
	struct net_device *dev = priv->ndev;

	if (dev->flags & IFF_UP) {
		netif_tx_stop_all_queues(dev);
		stop_gfar(dev);
		startup_gfar(dev);
		netif_tx_start_all_queues(dev);
	}

	netif_tx_schedule_all(dev);
}

static void gfar_timeout(struct net_device *dev)
{
	struct gfar_private *priv = netdev_priv(dev);

	dev->stats.tx_errors++;
	schedule_work(&priv->reset_task);
}

static void gfar_align_skb(struct sk_buff *skb)
{
	/* We need the data buffer to be aligned properly.  We will reserve
	 * as many bytes as needed to align the data properly
	 */
	skb_reserve(skb, RXBUF_ALIGNMENT -
		    (((unsigned long) skb->data) & (RXBUF_ALIGNMENT - 1)));
}

/* Interrupt Handler for Transmit complete */
static void gfar_clean_tx_ring(struct gfar_priv_tx_q *tx_queue)
{
	struct net_device *dev = tx_queue->dev;
	struct netdev_queue *txq;
	struct gfar_private *priv = netdev_priv(dev);
	struct txbd8 *bdp, *next = NULL;
	struct txbd8 *lbdp = NULL;
	struct txbd8 *base = tx_queue->tx_bd_base;
	struct sk_buff *skb;
	int skb_dirtytx;
	int tx_ring_size = tx_queue->tx_ring_size;
	int frags = 0, nr_txbds = 0;
	int i;
	int howmany = 0;
	int tqi = tx_queue->qindex;
	unsigned int bytes_sent = 0;
	u32 lstatus;
	size_t buflen;

	txq = netdev_get_tx_queue(dev, tqi);
	bdp = tx_queue->dirty_tx;
	skb_dirtytx = tx_queue->skb_dirtytx;

	while ((skb = tx_queue->tx_skbuff[skb_dirtytx])) {
		unsigned long flags;

		frags = skb_shinfo(skb)->nr_frags;

		/* When time stamping, one additional TxBD must be freed.
		 * Also, we need to dma_unmap_single() the TxPAL.
		 */
		if (unlikely(skb_shinfo(skb)->tx_flags & SKBTX_IN_PROGRESS))
			nr_txbds = frags + 2;
		else
			nr_txbds = frags + 1;

		lbdp = skip_txbd(bdp, nr_txbds - 1, base, tx_ring_size);

		lstatus = lbdp->lstatus;

		/* Only clean completed frames */
		if ((lstatus & BD_LFLAG(TXBD_READY)) &&
		    (lstatus & BD_LENGTH_MASK))
			break;

		if (unlikely(skb_shinfo(skb)->tx_flags & SKBTX_IN_PROGRESS)) {
			next = next_txbd(bdp, base, tx_ring_size);
			buflen = next->length + GMAC_FCB_LEN + GMAC_TXPAL_LEN;
		} else
			buflen = bdp->length;

		dma_unmap_single(priv->dev, bdp->bufPtr,
				 buflen, DMA_TO_DEVICE);

		if (unlikely(skb_shinfo(skb)->tx_flags & SKBTX_IN_PROGRESS)) {
			struct skb_shared_hwtstamps shhwtstamps;
			u64 *ns = (u64*) (((u32)skb->data + 0x10) & ~0x7);

			memset(&shhwtstamps, 0, sizeof(shhwtstamps));
			shhwtstamps.hwtstamp = ns_to_ktime(*ns);
			skb_pull(skb, GMAC_FCB_LEN + GMAC_TXPAL_LEN);
			skb_tstamp_tx(skb, &shhwtstamps);
			bdp->lstatus &= BD_LFLAG(TXBD_WRAP);
			bdp = next;
		}

		bdp->lstatus &= BD_LFLAG(TXBD_WRAP);
		bdp = next_txbd(bdp, base, tx_ring_size);

		for (i = 0; i < frags; i++) {
			dma_unmap_page(priv->dev, bdp->bufPtr,
				       bdp->length, DMA_TO_DEVICE);
			bdp->lstatus &= BD_LFLAG(TXBD_WRAP);
			bdp = next_txbd(bdp, base, tx_ring_size);
		}

		bytes_sent += GFAR_CB(skb)->bytes_sent;

		dev_kfree_skb_any(skb);

		tx_queue->tx_skbuff[skb_dirtytx] = NULL;

		skb_dirtytx = (skb_dirtytx + 1) &
			      TX_RING_MOD_MASK(tx_ring_size);

		howmany++;
		spin_lock_irqsave(&tx_queue->txlock, flags);
		tx_queue->num_txbdfree += nr_txbds;
		spin_unlock_irqrestore(&tx_queue->txlock, flags);
	}

	/* If we freed a buffer, we can restart transmission, if necessary */
	if (netif_tx_queue_stopped(txq) && tx_queue->num_txbdfree)
		netif_wake_subqueue(dev, tqi);

	/* Update dirty indicators */
	tx_queue->skb_dirtytx = skb_dirtytx;
	tx_queue->dirty_tx = bdp;

	netdev_tx_completed_queue(txq, howmany, bytes_sent);
}

static void gfar_schedule_cleanup(struct gfar_priv_grp *gfargrp)
{
	unsigned long flags;

	spin_lock_irqsave(&gfargrp->grplock, flags);
	if (napi_schedule_prep(&gfargrp->napi)) {
		gfar_write(&gfargrp->regs->imask, IMASK_RTX_DISABLED);
		__napi_schedule(&gfargrp->napi);
	} else {
		/* Clear IEVENT, so interrupts aren't called again
		 * because of the packets that have already arrived.
		 */
		gfar_write(&gfargrp->regs->ievent, IEVENT_RTX_MASK);
	}
	spin_unlock_irqrestore(&gfargrp->grplock, flags);

}

/* Interrupt Handler for Transmit complete */
static irqreturn_t gfar_transmit(int irq, void *grp_id)
{
	gfar_schedule_cleanup((struct gfar_priv_grp *)grp_id);
	return IRQ_HANDLED;
}

static void gfar_new_rxbdp(struct gfar_priv_rx_q *rx_queue, struct rxbd8 *bdp,
			   struct sk_buff *skb)
{
	struct net_device *dev = rx_queue->dev;
	struct gfar_private *priv = netdev_priv(dev);
	dma_addr_t buf;

	buf = dma_map_single(priv->dev, skb->data,
			     priv->rx_buffer_size, DMA_FROM_DEVICE);
	gfar_init_rxbdp(rx_queue, bdp, buf);
}

static struct sk_buff *gfar_alloc_skb(struct net_device *dev)
{
	struct gfar_private *priv = netdev_priv(dev);
	struct sk_buff *skb;

	skb = netdev_alloc_skb(dev, priv->rx_buffer_size + RXBUF_ALIGNMENT);
	if (!skb)
		return NULL;

	gfar_align_skb(skb);

	return skb;
}

struct sk_buff *gfar_new_skb(struct net_device *dev)
{
	return gfar_alloc_skb(dev);
}

static inline void count_errors(unsigned short status, struct net_device *dev)
{
	struct gfar_private *priv = netdev_priv(dev);
	struct net_device_stats *stats = &dev->stats;
	struct gfar_extra_stats *estats = &priv->extra_stats;

	/* If the packet was truncated, none of the other errors matter */
	if (status & RXBD_TRUNCATED) {
		stats->rx_length_errors++;

		atomic64_inc(&estats->rx_trunc);

		return;
	}
	/* Count the errors, if there were any */
	if (status & (RXBD_LARGE | RXBD_SHORT)) {
		stats->rx_length_errors++;

		if (status & RXBD_LARGE)
			atomic64_inc(&estats->rx_large);
		else
			atomic64_inc(&estats->rx_short);
	}
	if (status & RXBD_NONOCTET) {
		stats->rx_frame_errors++;
		atomic64_inc(&estats->rx_nonoctet);
	}
	if (status & RXBD_CRCERR) {
		atomic64_inc(&estats->rx_crcerr);
		stats->rx_crc_errors++;
	}
	if (status & RXBD_OVERRUN) {
		atomic64_inc(&estats->rx_overrun);
		stats->rx_crc_errors++;
	}
}

irqreturn_t gfar_receive(int irq, void *grp_id)
{
	gfar_schedule_cleanup((struct gfar_priv_grp *)grp_id);
	return IRQ_HANDLED;
}

static inline void gfar_rx_checksum(struct sk_buff *skb, struct rxfcb *fcb)
{
	/* If valid headers were found, and valid sums
	 * were verified, then we tell the kernel that no
	 * checksumming is necessary.  Otherwise, it is [FIXME]
	 */
	if ((fcb->flags & RXFCB_CSUM_MASK) == (RXFCB_CIP | RXFCB_CTU))
		skb->ip_summed = CHECKSUM_UNNECESSARY;
	else
		skb_checksum_none_assert(skb);
}


/* gfar_process_frame() -- handle one incoming packet if skb isn't NULL. */
static void gfar_process_frame(struct net_device *dev, struct sk_buff *skb,
			       int amount_pull, struct napi_struct *napi)
{
	struct gfar_private *priv = netdev_priv(dev);
	struct rxfcb *fcb = NULL;

	/* fcb is at the beginning if exists */
	fcb = (struct rxfcb *)skb->data;

	/* Remove the FCB from the skb
	 * Remove the padded bytes, if there are any
	 */
	if (amount_pull) {
		skb_record_rx_queue(skb, fcb->rq);
		skb_pull(skb, amount_pull);
	}

	/* Get receive timestamp from the skb */
	if (priv->hwts_rx_en) {
		struct skb_shared_hwtstamps *shhwtstamps = skb_hwtstamps(skb);
		u64 *ns = (u64 *) skb->data;

		memset(shhwtstamps, 0, sizeof(*shhwtstamps));
		shhwtstamps->hwtstamp = ns_to_ktime(*ns);
	}

	if (priv->padding)
		skb_pull(skb, priv->padding);

	if (dev->features & NETIF_F_RXCSUM)
		gfar_rx_checksum(skb, fcb);

	/* Tell the skb what kind of packet this is */
	skb->protocol = eth_type_trans(skb, dev);

	/* There's need to check for NETIF_F_HW_VLAN_CTAG_RX here.
	 * Even if vlan rx accel is disabled, on some chips
	 * RXFCB_VLN is pseudo randomly set.
	 */
	if (dev->features & NETIF_F_HW_VLAN_CTAG_RX &&
	    fcb->flags & RXFCB_VLN)
		__vlan_hwaccel_put_tag(skb, htons(ETH_P_8021Q), fcb->vlctl);

	/* Send the packet up the stack */
	napi_gro_receive(napi, skb);

}

/* gfar_clean_rx_ring() -- Processes each frame in the rx ring
 * until the budget/quota has been reached. Returns the number
 * of frames handled
 */
int gfar_clean_rx_ring(struct gfar_priv_rx_q *rx_queue, int rx_work_limit)
{
	struct net_device *dev = rx_queue->dev;
	struct rxbd8 *bdp, *base;
	struct sk_buff *skb;
	int pkt_len;
	int amount_pull;
	int howmany = 0;
	struct gfar_private *priv = netdev_priv(dev);

	/* Get the first full descriptor */
	bdp = rx_queue->cur_rx;
	base = rx_queue->rx_bd_base;

	amount_pull = priv->uses_rxfcb ? GMAC_FCB_LEN : 0;

	while (!((bdp->status & RXBD_EMPTY) || (--rx_work_limit < 0))) {
		struct sk_buff *newskb;

		rmb();

		/* Add another skb for the future */
		newskb = gfar_new_skb(dev);

		skb = rx_queue->rx_skbuff[rx_queue->skb_currx];

		dma_unmap_single(priv->dev, bdp->bufPtr,
				 priv->rx_buffer_size, DMA_FROM_DEVICE);

		if (unlikely(!(bdp->status & RXBD_ERR) &&
			     bdp->length > priv->rx_buffer_size))
			bdp->status = RXBD_LARGE;

		/* We drop the frame if we failed to allocate a new buffer */
		if (unlikely(!newskb || !(bdp->status & RXBD_LAST) ||
			     bdp->status & RXBD_ERR)) {
			count_errors(bdp->status, dev);

			if (unlikely(!newskb))
				newskb = skb;
			else if (skb)
				dev_kfree_skb(skb);
		} else {
			/* Increment the number of packets */
			rx_queue->stats.rx_packets++;
			howmany++;

			if (likely(skb)) {
				pkt_len = bdp->length - ETH_FCS_LEN;
				/* Remove the FCS from the packet length */
				skb_put(skb, pkt_len);
				rx_queue->stats.rx_bytes += pkt_len;
				skb_record_rx_queue(skb, rx_queue->qindex);
				gfar_process_frame(dev, skb, amount_pull,
						   &rx_queue->grp->napi);

			} else {
				netif_warn(priv, rx_err, dev, "Missing skb!\n");
				rx_queue->stats.rx_dropped++;
				atomic64_inc(&priv->extra_stats.rx_skbmissing);
			}

		}

		rx_queue->rx_skbuff[rx_queue->skb_currx] = newskb;

		/* Setup the new bdp */
		gfar_new_rxbdp(rx_queue, bdp, newskb);

		/* Update to the next pointer */
		bdp = next_bd(bdp, base, rx_queue->rx_ring_size);

		/* update to point at the next skb */
		rx_queue->skb_currx = (rx_queue->skb_currx + 1) &
				      RX_RING_MOD_MASK(rx_queue->rx_ring_size);
	}

	/* Update the current rxbd pointer to be the next one */
	rx_queue->cur_rx = bdp;

	return howmany;
}

static int gfar_poll_sq(struct napi_struct *napi, int budget)
{
	struct gfar_priv_grp *gfargrp =
		container_of(napi, struct gfar_priv_grp, napi);
	struct gfar __iomem *regs = gfargrp->regs;
	struct gfar_priv_tx_q *tx_queue = gfargrp->priv->tx_queue[0];
	struct gfar_priv_rx_q *rx_queue = gfargrp->priv->rx_queue[0];
	int work_done = 0;

	/* Clear IEVENT, so interrupts aren't called again
	 * because of the packets that have already arrived
	 */
	gfar_write(&regs->ievent, IEVENT_RTX_MASK);

	/* run Tx cleanup to completion */
	if (tx_queue->tx_skbuff[tx_queue->skb_dirtytx])
		gfar_clean_tx_ring(tx_queue);

	work_done = gfar_clean_rx_ring(rx_queue, budget);

	if (work_done < budget) {
		napi_complete(napi);
		/* Clear the halt bit in RSTAT */
		gfar_write(&regs->rstat, gfargrp->rstat);

		gfar_write(&regs->imask, IMASK_DEFAULT);

		/* If we are coalescing interrupts, update the timer
		 * Otherwise, clear it
		 */
		gfar_write(&regs->txic, 0);
		if (likely(tx_queue->txcoalescing))
			gfar_write(&regs->txic, tx_queue->txic);

		gfar_write(&regs->rxic, 0);
		if (unlikely(rx_queue->rxcoalescing))
			gfar_write(&regs->rxic, rx_queue->rxic);
	}

	return work_done;
}

static int gfar_poll(struct napi_struct *napi, int budget)
{
	struct gfar_priv_grp *gfargrp =
		container_of(napi, struct gfar_priv_grp, napi);
	struct gfar_private *priv = gfargrp->priv;
	struct gfar __iomem *regs = gfargrp->regs;
	struct gfar_priv_tx_q *tx_queue = NULL;
	struct gfar_priv_rx_q *rx_queue = NULL;
	int work_done = 0, work_done_per_q = 0;
	int i, budget_per_q = 0;
	int has_tx_work = 0;
	unsigned long rstat_rxf;
	int num_act_queues;

	/* Clear IEVENT, so interrupts aren't called again
	 * because of the packets that have already arrived
	 */
	gfar_write(&regs->ievent, IEVENT_RTX_MASK);

	rstat_rxf = gfar_read(&regs->rstat) & RSTAT_RXF_MASK;

	num_act_queues = bitmap_weight(&rstat_rxf, MAX_RX_QS);
	if (num_act_queues)
		budget_per_q = budget/num_act_queues;

	for_each_set_bit(i, &gfargrp->tx_bit_map, priv->num_tx_queues) {
		tx_queue = priv->tx_queue[i];
		/* run Tx cleanup to completion */
		if (tx_queue->tx_skbuff[tx_queue->skb_dirtytx]) {
			gfar_clean_tx_ring(tx_queue);
			has_tx_work = 1;
		}
	}

	for_each_set_bit(i, &gfargrp->rx_bit_map, priv->num_rx_queues) {
		/* skip queue if not active */
		if (!(rstat_rxf & (RSTAT_CLEAR_RXF0 >> i)))
			continue;

		rx_queue = priv->rx_queue[i];
		work_done_per_q =
			gfar_clean_rx_ring(rx_queue, budget_per_q);
		work_done += work_done_per_q;

		/* finished processing this queue */
		if (work_done_per_q < budget_per_q) {
			/* clear active queue hw indication */
			gfar_write(&regs->rstat,
				   RSTAT_CLEAR_RXF0 >> i);
			num_act_queues--;

			if (!num_act_queues)
				break;
		}
	}

	if (!num_act_queues && !has_tx_work) {

		napi_complete(napi);

		/* Clear the halt bit in RSTAT */
		gfar_write(&regs->rstat, gfargrp->rstat);

		gfar_write(&regs->imask, IMASK_DEFAULT);

		/* If we are coalescing interrupts, update the timer
		 * Otherwise, clear it
		 */
		gfar_configure_coalescing(priv, gfargrp->rx_bit_map,
					  gfargrp->tx_bit_map);
	}

	return work_done;
}

#ifdef CONFIG_NET_POLL_CONTROLLER
/* Polling 'interrupt' - used by things like netconsole to send skbs
 * without having to re-enable interrupts. It's not called while
 * the interrupt routine is executing.
 */
static void gfar_netpoll(struct net_device *dev)
{
	struct gfar_private *priv = netdev_priv(dev);
	int i;

	/* If the device has multiple interrupts, run tx/rx */
	if (priv->device_flags & FSL_GIANFAR_DEV_HAS_MULTI_INTR) {
		for (i = 0; i < priv->num_grps; i++) {
			struct gfar_priv_grp *grp = &priv->gfargrp[i];

			disable_irq(gfar_irq(grp, TX)->irq);
			disable_irq(gfar_irq(grp, RX)->irq);
			disable_irq(gfar_irq(grp, ER)->irq);
			gfar_interrupt(gfar_irq(grp, TX)->irq, grp);
			enable_irq(gfar_irq(grp, ER)->irq);
			enable_irq(gfar_irq(grp, RX)->irq);
			enable_irq(gfar_irq(grp, TX)->irq);
		}
	} else {
		for (i = 0; i < priv->num_grps; i++) {
			struct gfar_priv_grp *grp = &priv->gfargrp[i];

			disable_irq(gfar_irq(grp, TX)->irq);
			gfar_interrupt(gfar_irq(grp, TX)->irq, grp);
			enable_irq(gfar_irq(grp, TX)->irq);
		}
	}
}
#endif

/* The interrupt handler for devices with one interrupt */
static irqreturn_t gfar_interrupt(int irq, void *grp_id)
{
	struct gfar_priv_grp *gfargrp = grp_id;

	/* Save ievent for future reference */
	u32 events = gfar_read(&gfargrp->regs->ievent);

	/* Check for reception */
	if (events & IEVENT_RX_MASK)
		gfar_receive(irq, grp_id);

	/* Check for transmit completion */
	if (events & IEVENT_TX_MASK)
		gfar_transmit(irq, grp_id);

	/* Check for errors */
	if (events & IEVENT_ERR_MASK)
		gfar_error(irq, grp_id);

	return IRQ_HANDLED;
}

static u32 gfar_get_flowctrl_cfg(struct gfar_private *priv)
{
	struct phy_device *phydev = priv->phydev;
	u32 val = 0;

	if (!phydev->duplex)
		return val;

	if (!priv->pause_aneg_en) {
		if (priv->tx_pause_en)
			val |= MACCFG1_TX_FLOW;
		if (priv->rx_pause_en)
			val |= MACCFG1_RX_FLOW;
	} else {
		u16 lcl_adv, rmt_adv;
		u8 flowctrl;
		/* get link partner capabilities */
		rmt_adv = 0;
		if (phydev->pause)
			rmt_adv = LPA_PAUSE_CAP;
		if (phydev->asym_pause)
			rmt_adv |= LPA_PAUSE_ASYM;

		lcl_adv = mii_advertise_flowctrl(phydev->advertising);

		flowctrl = mii_resolve_flowctrl_fdx(lcl_adv, rmt_adv);
		if (flowctrl & FLOW_CTRL_TX)
			val |= MACCFG1_TX_FLOW;
		if (flowctrl & FLOW_CTRL_RX)
			val |= MACCFG1_RX_FLOW;
	}

	return val;
}

/* Called every time the controller might need to be made
 * aware of new link state.  The PHY code conveys this
 * information through variables in the phydev structure, and this
 * function converts those variables into the appropriate
 * register values, and can bring down the device if needed.
 */
static void adjust_link(struct net_device *dev)
{
	struct gfar_private *priv = netdev_priv(dev);
	struct gfar __iomem *regs = priv->gfargrp[0].regs;
	unsigned long flags;
	struct phy_device *phydev = priv->phydev;
	int new_state = 0;

	local_irq_save(flags);
	lock_tx_qs(priv);

	if (phydev->link) {
		u32 tempval1 = gfar_read(&regs->maccfg1);
		u32 tempval = gfar_read(&regs->maccfg2);
		u32 ecntrl = gfar_read(&regs->ecntrl);

		/* Now we make sure that we can be in full duplex mode.
		 * If not, we operate in half-duplex mode.
		 */
		if (phydev->duplex != priv->oldduplex) {
			new_state = 1;
			if (!(phydev->duplex))
				tempval &= ~(MACCFG2_FULL_DUPLEX);
			else
				tempval |= MACCFG2_FULL_DUPLEX;

			priv->oldduplex = phydev->duplex;
		}

		if (phydev->speed != priv->oldspeed) {
			new_state = 1;
			switch (phydev->speed) {
			case 1000:
				tempval =
				    ((tempval & ~(MACCFG2_IF)) | MACCFG2_GMII);

				ecntrl &= ~(ECNTRL_R100);
				break;
			case 100:
			case 10:
				tempval =
				    ((tempval & ~(MACCFG2_IF)) | MACCFG2_MII);

				/* Reduced mode distinguishes
				 * between 10 and 100
				 */
				if (phydev->speed == SPEED_100)
					ecntrl |= ECNTRL_R100;
				else
					ecntrl &= ~(ECNTRL_R100);
				break;
			default:
				netif_warn(priv, link, dev,
					   "Ack!  Speed (%d) is not 10/100/1000!\n",
					   phydev->speed);
				break;
			}

			priv->oldspeed = phydev->speed;
		}

		tempval1 &= ~(MACCFG1_TX_FLOW | MACCFG1_RX_FLOW);
		tempval1 |= gfar_get_flowctrl_cfg(priv);

		gfar_write(&regs->maccfg1, tempval1);
		gfar_write(&regs->maccfg2, tempval);
		gfar_write(&regs->ecntrl, ecntrl);

		if (!priv->oldlink) {
			new_state = 1;
			priv->oldlink = 1;
		}
	} else if (priv->oldlink) {
		new_state = 1;
		priv->oldlink = 0;
		priv->oldspeed = 0;
		priv->oldduplex = -1;
	}

	if (new_state && netif_msg_link(priv))
		phy_print_status(phydev);
	unlock_tx_qs(priv);
	local_irq_restore(flags);
}

/* Update the hash table based on the current list of multicast
 * addresses we subscribe to.  Also, change the promiscuity of
 * the device based on the flags (this function is called
 * whenever dev->flags is changed
 */
static void gfar_set_multi(struct net_device *dev)
{
	struct netdev_hw_addr *ha;
	struct gfar_private *priv = netdev_priv(dev);
	struct gfar __iomem *regs = priv->gfargrp[0].regs;
	u32 tempval;

	if (dev->flags & IFF_PROMISC) {
		/* Set RCTRL to PROM */
		tempval = gfar_read(&regs->rctrl);
		tempval |= RCTRL_PROM;
		gfar_write(&regs->rctrl, tempval);
	} else {
		/* Set RCTRL to not PROM */
		tempval = gfar_read(&regs->rctrl);
		tempval &= ~(RCTRL_PROM);
		gfar_write(&regs->rctrl, tempval);
	}

	if (dev->flags & IFF_ALLMULTI) {
		/* Set the hash to rx all multicast frames */
		gfar_write(&regs->igaddr0, 0xffffffff);
		gfar_write(&regs->igaddr1, 0xffffffff);
		gfar_write(&regs->igaddr2, 0xffffffff);
		gfar_write(&regs->igaddr3, 0xffffffff);
		gfar_write(&regs->igaddr4, 0xffffffff);
		gfar_write(&regs->igaddr5, 0xffffffff);
		gfar_write(&regs->igaddr6, 0xffffffff);
		gfar_write(&regs->igaddr7, 0xffffffff);
		gfar_write(&regs->gaddr0, 0xffffffff);
		gfar_write(&regs->gaddr1, 0xffffffff);
		gfar_write(&regs->gaddr2, 0xffffffff);
		gfar_write(&regs->gaddr3, 0xffffffff);
		gfar_write(&regs->gaddr4, 0xffffffff);
		gfar_write(&regs->gaddr5, 0xffffffff);
		gfar_write(&regs->gaddr6, 0xffffffff);
		gfar_write(&regs->gaddr7, 0xffffffff);
	} else {
		int em_num;
		int idx;

		/* zero out the hash */
		gfar_write(&regs->igaddr0, 0x0);
		gfar_write(&regs->igaddr1, 0x0);
		gfar_write(&regs->igaddr2, 0x0);
		gfar_write(&regs->igaddr3, 0x0);
		gfar_write(&regs->igaddr4, 0x0);
		gfar_write(&regs->igaddr5, 0x0);
		gfar_write(&regs->igaddr6, 0x0);
		gfar_write(&regs->igaddr7, 0x0);
		gfar_write(&regs->gaddr0, 0x0);
		gfar_write(&regs->gaddr1, 0x0);
		gfar_write(&regs->gaddr2, 0x0);
		gfar_write(&regs->gaddr3, 0x0);
		gfar_write(&regs->gaddr4, 0x0);
		gfar_write(&regs->gaddr5, 0x0);
		gfar_write(&regs->gaddr6, 0x0);
		gfar_write(&regs->gaddr7, 0x0);

		/* If we have extended hash tables, we need to
		 * clear the exact match registers to prepare for
		 * setting them
		 */
		if (priv->extended_hash) {
			em_num = GFAR_EM_NUM + 1;
			gfar_clear_exact_match(dev);
			idx = 1;
		} else {
			idx = 0;
			em_num = 0;
		}

		if (netdev_mc_empty(dev))
			return;

		/* Parse the list, and set the appropriate bits */
		netdev_for_each_mc_addr(ha, dev) {
			if (idx < em_num) {
				gfar_set_mac_for_addr(dev, idx, ha->addr);
				idx++;
			} else
				gfar_set_hash_for_addr(dev, ha->addr);
		}
	}
}


/* Clears each of the exact match registers to zero, so they
 * don't interfere with normal reception
 */
static void gfar_clear_exact_match(struct net_device *dev)
{
	int idx;
	static const u8 zero_arr[ETH_ALEN] = {0, 0, 0, 0, 0, 0};

	for (idx = 1; idx < GFAR_EM_NUM + 1; idx++)
		gfar_set_mac_for_addr(dev, idx, zero_arr);
}

/* Set the appropriate hash bit for the given addr */
/* The algorithm works like so:
 * 1) Take the Destination Address (ie the multicast address), and
 * do a CRC on it (little endian), and reverse the bits of the
 * result.
 * 2) Use the 8 most significant bits as a hash into a 256-entry
 * table.  The table is controlled through 8 32-bit registers:
 * gaddr0-7.  gaddr0's MSB is entry 0, and gaddr7's LSB is
 * gaddr7.  This means that the 3 most significant bits in the
 * hash index which gaddr register to use, and the 5 other bits
 * indicate which bit (assuming an IBM numbering scheme, which
 * for PowerPC (tm) is usually the case) in the register holds
 * the entry.
 */
static void gfar_set_hash_for_addr(struct net_device *dev, u8 *addr)
{
	u32 tempval;
	struct gfar_private *priv = netdev_priv(dev);
	u32 result = ether_crc(ETH_ALEN, addr);
	int width = priv->hash_width;
	u8 whichbit = (result >> (32 - width)) & 0x1f;
	u8 whichreg = result >> (32 - width + 5);
	u32 value = (1 << (31-whichbit));

	tempval = gfar_read(priv->hash_regs[whichreg]);
	tempval |= value;
	gfar_write(priv->hash_regs[whichreg], tempval);
}


/* There are multiple MAC Address register pairs on some controllers
 * This function sets the numth pair to a given address
 */
static void gfar_set_mac_for_addr(struct net_device *dev, int num,
				  const u8 *addr)
{
	struct gfar_private *priv = netdev_priv(dev);
	struct gfar __iomem *regs = priv->gfargrp[0].regs;
	int idx;
	char tmpbuf[ETH_ALEN];
	u32 tempval;
	u32 __iomem *macptr = &regs->macstnaddr1;

	macptr += num*2;

	/* Now copy it into the mac registers backwards, cuz
	 * little endian is silly
	 */
	for (idx = 0; idx < ETH_ALEN; idx++)
		tmpbuf[ETH_ALEN - 1 - idx] = addr[idx];

	gfar_write(macptr, *((u32 *) (tmpbuf)));

	tempval = *((u32 *) (tmpbuf + 4));

	gfar_write(macptr+1, tempval);
}

/* GFAR error interrupt handler */
static irqreturn_t gfar_error(int irq, void *grp_id)
{
	struct gfar_priv_grp *gfargrp = grp_id;
	struct gfar __iomem *regs = gfargrp->regs;
	struct gfar_private *priv= gfargrp->priv;
	struct net_device *dev = priv->ndev;

	/* Save ievent for future reference */
	u32 events = gfar_read(&regs->ievent);

	/* Clear IEVENT */
	gfar_write(&regs->ievent, events & IEVENT_ERR_MASK);

	/* Magic Packet is not an error. */
	if ((priv->device_flags & FSL_GIANFAR_DEV_HAS_MAGIC_PACKET) &&
	    (events & IEVENT_MAG))
		events &= ~IEVENT_MAG;

	/* Hmm... */
	if (netif_msg_rx_err(priv) || netif_msg_tx_err(priv))
		netdev_dbg(dev,
			   "error interrupt (ievent=0x%08x imask=0x%08x)\n",
			   events, gfar_read(&regs->imask));

	/* Update the error counters */
	if (events & IEVENT_TXE) {
		dev->stats.tx_errors++;

		if (events & IEVENT_LC)
			dev->stats.tx_window_errors++;
		if (events & IEVENT_CRL)
			dev->stats.tx_aborted_errors++;
		if (events & IEVENT_XFUN) {
			unsigned long flags;

			netif_dbg(priv, tx_err, dev,
				  "TX FIFO underrun, packet dropped\n");
			dev->stats.tx_dropped++;
			atomic64_inc(&priv->extra_stats.tx_underrun);

			local_irq_save(flags);
			lock_tx_qs(priv);

			/* Reactivate the Tx Queues */
			gfar_write(&regs->tstat, gfargrp->tstat);

			unlock_tx_qs(priv);
			local_irq_restore(flags);
		}
		netif_dbg(priv, tx_err, dev, "Transmit Error\n");
	}
	if (events & IEVENT_BSY) {
		dev->stats.rx_errors++;
		atomic64_inc(&priv->extra_stats.rx_bsy);

		gfar_receive(irq, grp_id);

		netif_dbg(priv, rx_err, dev, "busy error (rstat: %x)\n",
			  gfar_read(&regs->rstat));
	}
	if (events & IEVENT_BABR) {
		dev->stats.rx_errors++;
		atomic64_inc(&priv->extra_stats.rx_babr);

		netif_dbg(priv, rx_err, dev, "babbling RX error\n");
	}
	if (events & IEVENT_EBERR) {
		atomic64_inc(&priv->extra_stats.eberr);
		netif_dbg(priv, rx_err, dev, "bus error\n");
	}
	if (events & IEVENT_RXC)
		netif_dbg(priv, rx_status, dev, "control frame\n");

	if (events & IEVENT_BABT) {
		atomic64_inc(&priv->extra_stats.tx_babt);
		netif_dbg(priv, tx_err, dev, "babbling TX error\n");
	}
	return IRQ_HANDLED;
}

static struct of_device_id gfar_match[] =
{
	{
		.type = "network",
		.compatible = "gianfar",
	},
	{
		.compatible = "fsl,etsec2",
	},
	{},
};
MODULE_DEVICE_TABLE(of, gfar_match);

/* Structure for a device driver */
static struct platform_driver gfar_driver = {
	.driver = {
		.name = "fsl-gianfar",
		.owner = THIS_MODULE,
		.pm = GFAR_PM_OPS,
		.of_match_table = gfar_match,
	},
	.probe = gfar_probe,
	.remove = gfar_remove,
};

module_platform_driver(gfar_driver);<|MERGE_RESOLUTION|>--- conflicted
+++ resolved
@@ -963,19 +963,11 @@
 	if (pvr == 0x80850010 && mod == 0x80b0 && rev < 0x0020)
 		priv->errata |= GFAR_ERRATA_12;
 }
-<<<<<<< HEAD
 
 static void __gfar_detect_errata_85xx(struct gfar_private *priv)
 {
 	unsigned int svr = mfspr(SPRN_SVR);
 
-=======
-
-static void __gfar_detect_errata_85xx(struct gfar_private *priv)
-{
-	unsigned int svr = mfspr(SPRN_SVR);
-
->>>>>>> d8ec26d7
 	if ((SVR_SOC_VER(svr) == SVR_8548) && (SVR_REV(svr) == 0x20))
 		priv->errata |= GFAR_ERRATA_12;
 	if (((SVR_SOC_VER(svr) == SVR_P2020) && (SVR_REV(svr) < 0x20)) ||
